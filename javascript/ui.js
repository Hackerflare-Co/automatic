// various functions for interaction with ui.py not large enough to warrant putting them in separate files

function set_theme(theme){
    gradioURL = window.location.href
    if (!gradioURL.includes('?__theme=')) {
      window.location.replace(gradioURL + '?__theme=' + theme);
    }
}

function all_gallery_buttons() {
    var allGalleryButtons = gradioApp().querySelectorAll('[style="display: block;"].tabitem div[id$=_gallery].gradio-gallery .thumbnails > .thumbnail-item.thumbnail-small');
    var visibleGalleryButtons = [];
    allGalleryButtons.forEach(function(elem) {
        if (elem.parentElement.offsetParent) {
            visibleGalleryButtons.push(elem);
        }
    })
    return visibleGalleryButtons;
}

function selected_gallery_button() {
    var allCurrentButtons = gradioApp().querySelectorAll('[style="display: block;"].tabitem div[id$=_gallery].gradio-gallery .thumbnail-item.thumbnail-small.selected');
    var visibleCurrentButton = null;
    allCurrentButtons.forEach(function(elem) {
        if (elem.parentElement.offsetParent) {
            visibleCurrentButton = elem;
        }
    })
    return visibleCurrentButton;
}

function selected_gallery_index(){
    var buttons = all_gallery_buttons();
    var button = selected_gallery_button();

    var result = -1
    buttons.forEach(function(v, i){ if(v==button) { result = i } })

    return result
}

function extract_image_from_gallery(gallery){
    if (gallery.length == 0){
        return [null];
    }
    if (gallery.length == 1){
        return [gallery[0]];
    }

    index = selected_gallery_index()

    if (index < 0 || index >= gallery.length){
        // Use the first image in the gallery as the default
        index = 0;
    }

    return [gallery[index]];
}

function args_to_array(args){
    res = []
    for(var i=0;i<args.length;i++){
        res.push(args[i])
    }
    return res
}

function switch_to_txt2img(){
    gradioApp().querySelector('#tabs').querySelectorAll('button')[0].click();

    return args_to_array(arguments);
}

function switch_to_img2img_tab(no){
    gradioApp().querySelector('#tabs').querySelectorAll('button')[1].click();
    gradioApp().getElementById('mode_img2img').querySelectorAll('button')[no].click();
}
function switch_to_img2img(){
    switch_to_img2img_tab(0);
    return args_to_array(arguments);
}

function switch_to_sketch(){
    switch_to_img2img_tab(1);
    return args_to_array(arguments);
}

function switch_to_inpaint(){
    switch_to_img2img_tab(2);
    return args_to_array(arguments);
}

function switch_to_inpaint_sketch(){
    switch_to_img2img_tab(3);
    return args_to_array(arguments);
}

function switch_to_inpaint(){
    gradioApp().querySelector('#tabs').querySelectorAll('button')[1].click();
    gradioApp().getElementById('mode_img2img').querySelectorAll('button')[2].click();

    return args_to_array(arguments);
}

function switch_to_extras(){
    gradioApp().querySelector('#tabs').querySelectorAll('button')[2].click();

    return args_to_array(arguments);
}

function get_tab_index(tabId){
    var res = 0

    gradioApp().getElementById(tabId).querySelector('div').querySelectorAll('button').forEach(function(button, i){
        if(button.className.indexOf('selected') != -1)
            res = i
    })

    return res
}

function create_tab_index_args(tabId, args){
    var res = []
    for(var i=0; i<args.length; i++){
        res.push(args[i])
    }

    res[0] = get_tab_index(tabId)

    return res
}

function get_img2img_tab_index() {
    let res = args_to_array(arguments)
    res.splice(-2)
    res[0] = get_tab_index('mode_img2img')
    return res
}

function create_submit_args(args){
    res = []
    for(var i=0;i<args.length;i++){
        res.push(args[i])
    }

    // As it is currently, txt2img and img2img send back the previous output args (txt2img_gallery, generation_info, html_info) whenever you generate a new image.
    // This can lead to uploading a huge gallery of previously generated images, which leads to an unnecessary delay between submitting and beginning to generate.
    // I don't know why gradio is sending outputs along with inputs, but we can prevent sending the image gallery here, which seems to be an issue for some.
    // If gradio at some point stops sending outputs, this may break something
    if(Array.isArray(res[res.length - 3])){
        res[res.length - 3] = null
    }

    return res
}

function showSubmitButtons(tabname, show){
    gradioApp().getElementById(tabname+'_interrupt').style.display = show ? "none" : "block"
    gradioApp().getElementById(tabname+'_skip').style.display = show ? "none" : "block"
}

function submit(){
    rememberGallerySelection('txt2img_gallery')
    showSubmitButtons('txt2img', false)

    var id = randomId()
    requestProgress(id, gradioApp().getElementById('txt2img_gallery_container'), gradioApp().getElementById('txt2img_gallery'), function(){
        showSubmitButtons('txt2img', true)

    })

    var res = create_submit_args(arguments)

    res[0] = id

    return res
}

function submit_img2img(){
    rememberGallerySelection('img2img_gallery')
    showSubmitButtons('img2img', false)

    var id = randomId()
    requestProgress(id, gradioApp().getElementById('img2img_gallery_container'), gradioApp().getElementById('img2img_gallery'), function(){
        showSubmitButtons('img2img', true)
    })

    var res = create_submit_args(arguments)

    res[0] = id
    res[1] = get_tab_index('mode_img2img')

    return res
}

function modelmerger(){
    var id = randomId()
    requestProgress(id, gradioApp().getElementById('modelmerger_results_panel'), null, function(){})

    var res = create_submit_args(arguments)
    res[0] = id
    return res
}


function ask_for_style_name(_, prompt_text, negative_prompt_text) {
    name_ = prompt('Style name:')
    return [name_, prompt_text, negative_prompt_text]
}

function confirm_clear_prompt(prompt, negative_prompt) {
    if(confirm("Delete prompt?")) {
        prompt = ""
        negative_prompt = ""
    }

    return [prompt, negative_prompt]
}


promptTokecountUpdateFuncs = {}

function recalculatePromptTokens(name){
    if(promptTokecountUpdateFuncs[name]){
        promptTokecountUpdateFuncs[name]()
    }
}

function recalculate_prompts_txt2img(){
    recalculatePromptTokens('txt2img_prompt')
    recalculatePromptTokens('txt2img_neg_prompt')
    return args_to_array(arguments);
}

function recalculate_prompts_img2img(){
    recalculatePromptTokens('img2img_prompt')
    recalculatePromptTokens('img2img_neg_prompt')
    return args_to_array(arguments);
}


opts = {}
onUiUpdate(function(){
	if(Object.keys(opts).length != 0) return;

	json_elem = gradioApp().getElementById('settings_json')
	if(json_elem == null) return;

    var textarea = json_elem.querySelector('textarea')
    var jsdata = textarea.value
    opts = JSON.parse(jsdata)
    executeCallbacks(optionsChangedCallbacks);

    Object.defineProperty(textarea, 'value', {
        set: function(newValue) {
            var valueProp = Object.getOwnPropertyDescriptor(HTMLTextAreaElement.prototype, 'value');
            var oldValue = valueProp.get.call(textarea);
            valueProp.set.call(textarea, newValue);

            if (oldValue != newValue) {
                opts = JSON.parse(textarea.value)
            }

            executeCallbacks(optionsChangedCallbacks);
        },
        get: function() {
            var valueProp = Object.getOwnPropertyDescriptor(HTMLTextAreaElement.prototype, 'value');
            return valueProp.get.call(textarea);
        }
    });

    json_elem.parentElement.style.display="none"

    function registerTextarea(id, id_counter, id_button){
        var prompt = gradioApp().getElementById(id)
        var counter = gradioApp().getElementById(id_counter)
        var textarea = gradioApp().querySelector("#" + id + " > label > textarea");

        if(counter.parentElement == prompt.parentElement){
            return
        }

        prompt.parentElement.insertBefore(counter, prompt)
        prompt.parentElement.style.position = "relative"

		promptTokecountUpdateFuncs[id] = function(){ update_token_counter(id_button); }
		textarea.addEventListener("input", promptTokecountUpdateFuncs[id]);
    }

    registerTextarea('txt2img_prompt', 'txt2img_token_counter', 'txt2img_token_button')
    registerTextarea('txt2img_neg_prompt', 'txt2img_negative_token_counter', 'txt2img_negative_token_button')
    registerTextarea('img2img_prompt', 'img2img_token_counter', 'img2img_token_button')
    registerTextarea('img2img_neg_prompt', 'img2img_negative_token_counter', 'img2img_negative_token_button')

    show_all_pages = gradioApp().getElementById('settings_show_all_pages')
    settings_tabs = gradioApp().querySelector('#settings div')
    if(show_all_pages && settings_tabs){
        settings_tabs.appendChild(show_all_pages)
        show_all_pages.onclick = function(){
            gradioApp().querySelectorAll('#settings > div').forEach(function(elem){
                elem.style.display = "block";
            })
        }
    }
})

onOptionsChanged(function(){
    elem = gradioApp().getElementById('sd_checkpoint_hash')
    sd_checkpoint_hash = opts.sd_checkpoint_hash || ""
    shorthash = sd_checkpoint_hash.substr(0,10)

	if(elem && elem.textContent != shorthash){
	    elem.textContent = shorthash
	    elem.title = sd_checkpoint_hash
	    elem.href = "https://google.com/search?q=" + sd_checkpoint_hash
	}
})

let txt2img_textarea, img2img_textarea = undefined;
let wait_time = 800
let token_timeouts = {};

function update_txt2img_tokens(...args) {
	update_token_counter("txt2img_token_button")
	if (args.length == 2)
		return args[0]
	return args;
}

function update_img2img_tokens(...args) {
	update_token_counter("img2img_token_button")
	if (args.length == 2)
		return args[0]
	return args;
}

function update_token_counter(button_id) {
	if (token_timeouts[button_id])
		clearTimeout(token_timeouts[button_id]);
	token_timeouts[button_id] = setTimeout(() => gradioApp().getElementById(button_id)?.click(), wait_time);
}

function restart_reload(){
    document.body.innerHTML='<h1 style="font-family:monospace;margin-top:20%;color:lightgray;text-align:center;">Reloading...</h1>';
    setTimeout(function(){location.reload()},2000)

    return []
}

// Simulate an `input` DOM event for Gradio Textbox component. Needed after you edit its contents in javascript, otherwise your edits
// will only visible on web page and not sent to python.
function updateInput(target){
	let e = new Event("input", { bubbles: true })
	Object.defineProperty(e, "target", {value: target})
	target.dispatchEvent(e);
}


var desiredCheckpointName = null;
function selectCheckpoint(name){
    desiredCheckpointName = name;
    gradioApp().getElementById('change_checkpoint').click()
}

<<<<<<< HEAD
function restoreProgress (task_tag) {

  if (task_tag) {
    let successHandler = ({ current_task }) => {
      if (current_task) {
        showSubmitButtons(task_tag, false)
        requestProgress(current_task, gradioApp().getElementById(`${task_tag}_gallery_container`), gradioApp().getElementById(`${task_tag}_gallery`), function(){
          showSubmitButtons(task_tag, true)
        })
      }
    }

    let errorHandler = e => window.alert(`invalid internal api respsonse. message: ${e}`)

    fetch("./internal/current_task")
      .then(res => res.json())
      .then(successHandler)
      .catch(errorHandler)
  }

  var res = create_submit_args(arguments)
  res[0] = 0
  return res

=======
function currentImg2imgSourceResolution(_, _, scaleBy){
    var img = gradioApp().querySelector('#mode_img2img > div[style="display: block;"] img')
    return img ? [img.naturalWidth, img.naturalHeight, scaleBy] : [0, 0, scaleBy]
}

function updateImg2imgResizeToTextAfterChangingImage(){
    // At the time this is called from gradio, the image has no yet been replaced.
    // There may be a better solution, but this is simple and straightforward so I'm going with it.

    setTimeout(function() {
        gradioApp().getElementById('img2img_update_resize_to').click()
    }, 500);

    return []
>>>>>>> 2e78e65a
}<|MERGE_RESOLUTION|>--- conflicted
+++ resolved
@@ -362,7 +362,6 @@
     gradioApp().getElementById('change_checkpoint').click()
 }
 
-<<<<<<< HEAD
 function restoreProgress (task_tag) {
 
   if (task_tag) {
@@ -387,7 +386,8 @@
   res[0] = 0
   return res
 
-=======
+}
+
 function currentImg2imgSourceResolution(_, _, scaleBy){
     var img = gradioApp().querySelector('#mode_img2img > div[style="display: block;"] img')
     return img ? [img.naturalWidth, img.naturalHeight, scaleBy] : [0, 0, scaleBy]
@@ -402,5 +402,4 @@
     }, 500);
 
     return []
->>>>>>> 2e78e65a
-}+}
