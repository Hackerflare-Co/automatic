import datetime
import io
import re
import os
import math
import json
import uuid
import string
import hashlib
import queue
import threading
from pathlib import Path
from collections import namedtuple
import pytz
import numpy as np
import piexif
import piexif.helper
from PIL import Image, ImageFont, ImageDraw, PngImagePlugin, ExifTags
from modules import sd_samplers, shared, script_callbacks, errors, paths

LANCZOS = (Image.Resampling.LANCZOS if hasattr(Image, 'Resampling') else Image.LANCZOS)
debug = errors.log.info if os.environ.get('SD_PATH_DEBUG', None) is not None else lambda *args, **kwargs: None


try:
    from pi_heif import register_heif_opener
    register_heif_opener()
except Exception:
    pass


def check_grid_size(imgs):
    mp = 0
    for img in imgs:
        mp += img.width * img.height
    mp = round(mp / 1000000)
    ok = mp <= shared.opts.img_max_size_mp
    if not ok:
        shared.log.warning(f'Maximum image size exceded: size={mp} maximum={shared.opts.img_max_size_mp} MPixels')
    return ok


def image_grid(imgs, batch_size=1, rows=None):
    if rows is None:
        if shared.opts.n_rows > 0:
            rows = shared.opts.n_rows
        elif shared.opts.n_rows == 0:
            rows = batch_size
        else:
            rows = math.floor(math.sqrt(len(imgs)))
            while len(imgs) % rows != 0:
                rows -= 1
    if rows > len(imgs):
        rows = len(imgs)
    cols = math.ceil(len(imgs) / rows)
    params = script_callbacks.ImageGridLoopParams(imgs, cols, rows)
    script_callbacks.image_grid_callback(params)
    w, h = imgs[0].size
    grid = Image.new('RGB', size=(params.cols * w, params.rows * h), color='black')
    for i, img in enumerate(params.imgs):
        grid.paste(img, box=(i % params.cols * w, i // params.cols * h))
    return grid


Grid = namedtuple("Grid", ["tiles", "tile_w", "tile_h", "image_w", "image_h", "overlap"])


def split_grid(image, tile_w=512, tile_h=512, overlap=64):
    w = image.width
    h = image.height
    non_overlap_width = tile_w - overlap
    non_overlap_height = tile_h - overlap
    cols = math.ceil((w - overlap) / non_overlap_width)
    rows = math.ceil((h - overlap) / non_overlap_height)
    dx = (w - tile_w) / (cols - 1) if cols > 1 else 0
    dy = (h - tile_h) / (rows - 1) if rows > 1 else 0
    grid = Grid([], tile_w, tile_h, w, h, overlap)
    for row in range(rows):
        row_images = []
        y = int(row * dy)
        if y + tile_h >= h:
            y = h - tile_h
        for col in range(cols):
            x = int(col * dx)
            if x + tile_w >= w:
                x = w - tile_w
            tile = image.crop((x, y, x + tile_w, y + tile_h))
            row_images.append([x, tile_w, tile])
        grid.tiles.append([y, tile_h, row_images])
    return grid


def combine_grid(grid):
    def make_mask_image(r):
        r = r * 255 / grid.overlap
        r = r.astype(np.uint8)
        return Image.fromarray(r, 'L')

    mask_w = make_mask_image(np.arange(grid.overlap, dtype=np.float32).reshape((1, grid.overlap)).repeat(grid.tile_h, axis=0))
    mask_h = make_mask_image(np.arange(grid.overlap, dtype=np.float32).reshape((grid.overlap, 1)).repeat(grid.image_w, axis=1))
    combined_image = Image.new("RGB", (grid.image_w, grid.image_h))
    for y, h, row in grid.tiles:
        combined_row = Image.new("RGB", (grid.image_w, h))
        for x, w, tile in row:
            if x == 0:
                combined_row.paste(tile, (0, 0))
                continue
            combined_row.paste(tile.crop((0, 0, grid.overlap, h)), (x, 0), mask=mask_w)
            combined_row.paste(tile.crop((grid.overlap, 0, w, h)), (x + grid.overlap, 0))
        if y == 0:
            combined_image.paste(combined_row, (0, 0))
            continue
        combined_image.paste(combined_row.crop((0, 0, combined_row.width, grid.overlap)), (0, y), mask=mask_h)
        combined_image.paste(combined_row.crop((0, grid.overlap, combined_row.width, h)), (0, y + grid.overlap))
    return combined_image


class GridAnnotation:
    def __init__(self, text='', is_active=True):
        self.text = text
        self.is_active = is_active
        self.size = None


def draw_grid_annotations(im, width, height, hor_texts, ver_texts, margin=0):
    def wrap(drawing, text, font, line_length):
        lines = ['']
        for word in text.split():
            line = f'{lines[-1]} {word}'.strip()
            if drawing.textlength(line, font=font) <= line_length:
                lines[-1] = line
            else:
                lines.append(word)
        return lines

    def get_font(fontsize):
        try:
            return ImageFont.truetype(shared.opts.font or 'javascript/roboto.ttf', fontsize)
        except Exception:
            return ImageFont.truetype('javascript/roboto.ttf', fontsize)

    def draw_texts(drawing: ImageDraw, draw_x, draw_y, lines, initial_fnt, initial_fontsize):
        for line in lines:
            fnt = initial_fnt
            fontsize = initial_fontsize
            while drawing.multiline_textsize(line.text, font=fnt)[0] > line.allowed_width and fontsize > 0:
                fontsize -= 1
                fnt = get_font(fontsize)
            drawing.multiline_text((draw_x, draw_y + line.size[1] / 2), line.text, font=fnt, fill=color_active if line.is_active else color_inactive, anchor="mm", align="center")
            if not line.is_active:
                drawing.line((draw_x - line.size[0] // 2, draw_y + line.size[1] // 2, draw_x + line.size[0] // 2, draw_y + line.size[1] // 2), fill=color_inactive, width=4)
            draw_y += line.size[1] + line_spacing

    fontsize = (width + height) // 25
    line_spacing = fontsize // 2
    fnt = get_font(fontsize)
    color_active = (0, 0, 0)
    color_inactive = (153, 153, 153)
    pad_left = 0 if sum([sum([len(line.text) for line in lines]) for lines in ver_texts]) == 0 else width * 3 // 4
    cols = im.width // width
    rows = im.height // height
    assert cols == len(hor_texts), f'bad number of horizontal texts: {len(hor_texts)}; must be {cols}'
    assert rows == len(ver_texts), f'bad number of vertical texts: {len(ver_texts)}; must be {rows}'
    calc_img = Image.new("RGB", (1, 1), "white")
    calc_d = ImageDraw.Draw(calc_img)
    for texts, allowed_width in zip(hor_texts + ver_texts, [width] * len(hor_texts) + [pad_left] * len(ver_texts)):
        items = [] + texts
        texts.clear()
        for line in items:
            wrapped = wrap(calc_d, line.text, fnt, allowed_width)
            texts += [GridAnnotation(x, line.is_active) for x in wrapped]
        for line in texts:
            bbox = calc_d.multiline_textbbox((0, 0), line.text, font=fnt)
            line.size = (bbox[2] - bbox[0], bbox[3] - bbox[1])
            line.allowed_width = allowed_width
    hor_text_heights = [sum([line.size[1] + line_spacing for line in lines]) - line_spacing for lines in hor_texts]
    ver_text_heights = [sum([line.size[1] + line_spacing for line in lines]) - line_spacing * len(lines) for lines in ver_texts]
    pad_top = 0 if sum(hor_text_heights) == 0 else max(hor_text_heights) + line_spacing * 2
    result = Image.new("RGB", (im.width + pad_left + margin * (cols-1), im.height + pad_top + margin * (rows-1)), "white")
    for row in range(rows):
        for col in range(cols):
            cell = im.crop((width * col, height * row, width * (col+1), height * (row+1)))
            result.paste(cell, (pad_left + (width + margin) * col, pad_top + (height + margin) * row))
    d = ImageDraw.Draw(result)
    for col in range(cols):
        x = pad_left + (width + margin) * col + width / 2
        y = pad_top / 2 - hor_text_heights[col] / 2
        draw_texts(d, x, y, hor_texts[col], fnt, fontsize)
    for row in range(rows):
        x = pad_left / 2
        y = pad_top + (height + margin) * row + height / 2 - ver_text_heights[row] / 2
        draw_texts(d, x, y, ver_texts[row], fnt, fontsize)
    return result


def draw_prompt_matrix(im, width, height, all_prompts, margin=0):
    prompts = all_prompts[1:]
    boundary = math.ceil(len(prompts) / 2)
    prompts_horiz = prompts[:boundary]
    prompts_vert = prompts[boundary:]
    hor_texts = [[GridAnnotation(x, is_active=pos & (1 << i) != 0) for i, x in enumerate(prompts_horiz)] for pos in range(1 << len(prompts_horiz))]
    ver_texts = [[GridAnnotation(x, is_active=pos & (1 << i) != 0) for i, x in enumerate(prompts_vert)] for pos in range(1 << len(prompts_vert))]
    return draw_grid_annotations(im, width, height, hor_texts, ver_texts, margin)


def resize_image(resize_mode, im, width, height, upscaler_name=None, output_type='image'):
    """
    Resizes an image with the specified resize_mode, width, and height.
    Args:
        resize_mode: The mode to use when resizing the image.
            0: No resie
            1: Resize the image to the specified width and height.
            2: Resize the image to fill the specified width and height, maintaining the aspect ratio, and then center the image within the dimensions, cropping the excess.
            3: Resize the image to fit within the specified width and height, maintaining the aspect ratio, and then center the image within the dimensions, filling empty with data from image.
        im: The image to resize.
        width: The width to resize the image to.
        height: The height to resize the image to.
        upscaler_name: The name of the upscaler to use. If not provided, defaults to opts.upscaler_for_img2img.
    """
    upscaler_name = upscaler_name or shared.opts.upscaler_for_img2img

    def resize(im, w, h):
        if upscaler_name is None or upscaler_name == "None" or im.mode == 'L':
            return im.resize((w, h), resample=LANCZOS)
        scale = max(w / im.width, h / im.height)
        if scale > 1.0:
            upscalers = [x for x in shared.sd_upscalers if x.name == upscaler_name]
            if len(upscalers) == 0:
                upscaler = shared.sd_upscalers[0]
                shared.log.warning(f"Could not find upscaler: {upscaler_name or '<empty string>'} using fallback: {upscaler.name}")
            else:
                upscaler = upscalers[0]
            im = upscaler.scaler.upscale(im, scale, upscaler.data_path)
        if im.width != w or im.height != h:
            im = im.resize((w, h), resample=LANCZOS)
        return im

    if resize_mode == 0:
        res = im.copy()
    elif resize_mode == 1:
        res = resize(im, width, height)
    elif resize_mode == 2:
        ratio = width / height
        src_ratio = im.width / im.height
        src_w = width if ratio > src_ratio else im.width * height // im.height
        src_h = height if ratio <= src_ratio else im.height * width // im.width
        resized = resize(im, src_w, src_h)
        res = Image.new("RGB", (width, height))
        res.paste(resized, box=(width // 2 - src_w // 2, height // 2 - src_h // 2))
    else:
        ratio = width / height
        src_ratio = im.width / im.height
        src_w = width if ratio < src_ratio else im.width * height // im.height
        src_h = height if ratio >= src_ratio else im.height * width // im.width
        resized = resize(im, src_w, src_h)
        res = Image.new("RGB", (width, height))
        res.paste(resized, box=(width // 2 - src_w // 2, height // 2 - src_h // 2))
        if ratio < src_ratio:
            fill_height = height // 2 - src_h // 2
            res.paste(resized.resize((width, fill_height), box=(0, 0, width, 0)), box=(0, 0))
            res.paste(resized.resize((width, fill_height), box=(0, resized.height, width, resized.height)), box=(0, fill_height + src_h))
        elif ratio > src_ratio:
            fill_width = width // 2 - src_w // 2
            res.paste(resized.resize((fill_width, height), box=(0, 0, 0, height)), box=(0, 0))
            res.paste(resized.resize((fill_width, height), box=(resized.width, 0, resized.width, height)), box=(fill_width + src_w, 0))
    if output_type == 'np':
        return np.array(res)
    return res


re_nonletters = re.compile(r'[\s' + string.punctuation + ']+')
re_pattern = re.compile(r"(.*?)(?:\[([^\[\]]+)\]|$)")
re_pattern_arg = re.compile(r"(.*)<([^>]*)>$")
re_attention = re.compile(r'[\(*\[*](\w+)(:\d+(\.\d+))?[\)*\]*]|')
re_network = re.compile(r'\<\w+:(\w+)(:\d+(\.\d+))?\>|')
re_brackets = re.compile(r'[\([{})\]]')

NOTHING = object()


class FilenameGenerator:
    replacements = {
        'width': lambda self: self.image.width,
        'height': lambda self: self.image.height,
        'batch_number': lambda self: self.batch_number,
        'iter_number': lambda self: self.iter_number,
        'num': lambda self: NOTHING if self.p.n_iter == 1 and self.p.batch_size == 1 else self.p.iteration * self.p.batch_size + self.p.batch_index + 1,
        'generation_number': lambda self: NOTHING if self.p.n_iter == 1 and self.p.batch_size == 1 else self.p.iteration * self.p.batch_size + self.p.batch_index + 1,
        'date': lambda self: datetime.datetime.now().strftime('%Y-%m-%d'),
        'datetime': lambda self, *args: self.datetime(*args),  # accepts formats: [datetime], [datetime<Format>], [datetime<Format><Time Zone>]
        'hasprompt': lambda self, *args: self.hasprompt(*args),  # accepts formats:[hasprompt<prompt1|default><prompt2>..]
        'hash': lambda self: self.image_hash(),
        'image_hash': lambda self: self.image_hash(),
        'timestamp': lambda self: getattr(self.p, "job_timestamp", shared.state.job_timestamp),
        'job_timestamp': lambda self: getattr(self.p, "job_timestamp", shared.state.job_timestamp),

        'model': lambda self: shared.sd_model.sd_checkpoint_info.title,
        'model_shortname': lambda self: shared.sd_model.sd_checkpoint_info.model_name,
        'model_name': lambda self: shared.sd_model.sd_checkpoint_info.model_name,
        'model_hash': lambda self: shared.sd_model.sd_checkpoint_info.shorthash,

        'prompt': lambda self: self.prompt_full(),
        'prompt_no_styles': lambda self: self.prompt_no_style(),
        'prompt_words': lambda self: self.prompt_words(),
        'prompt_hash': lambda self: hashlib.sha256(self.prompt.encode()).hexdigest()[0:8],

        'sampler': lambda self: self.p and self.p.sampler_name,
        'seed': lambda self: str(self.seed) if self.seed is not None else '',
        'steps': lambda self: self.p and self.p.steps,
        'styles': lambda self: self.p and ", ".join([style for style in self.p.styles if not style == "None"]) or "None",
        'uuid': lambda self: str(uuid.uuid4()),
    }
    default_time_format = '%Y%m%d%H%M%S'

    def __init__(self, p, seed, prompt, image, grid=False):
        self.p = p
        self.seed = seed
        self.prompt = prompt
        self.image = image
        if not grid:
            self.batch_number = NOTHING if self.p is None or getattr(self.p, 'batch_size', 1) == 1 else (self.p.batch_index + 1 if hasattr(self.p, 'batch_index') else NOTHING)
            self.iter_number = NOTHING if self.p is None or getattr(self.p, 'n_iter', 1) == 1 else (self.p.iteration + 1 if hasattr(self.p, 'iteration') else NOTHING)
        else:
            self.batch_number = NOTHING
            self.iter_number = NOTHING

    def hasprompt(self, *args):
        lower = self.prompt.lower()
        if self.p is None or self.prompt is None:
            return None
        outres = ""
        for arg in args:
            if arg != "":
                division = arg.split("|")
                expected = division[0].lower()
                default = division[1] if len(division) > 1 else ""
                if lower.find(expected) >= 0:
                    outres = f'{outres}{expected}'
                else:
                    outres = outres if default == "" else f'{outres}{default}'
        return outres

    def image_hash(self):
        if self.image is None:
            return None
        import base64
        from io import BytesIO
        buffered = BytesIO()
        self.image.save(buffered, format="JPEG")
        img_str = base64.b64encode(buffered.getvalue())
        shorthash = hashlib.sha256(img_str).hexdigest()[0:8]
        return shorthash

    def prompt_full(self):
        return self.prompt_sanitize(self.prompt)

    def prompt_words(self):
        if self.prompt is None:
            return ''
        no_attention = re_attention.sub(r'\1', self.prompt)
        no_network = re_network.sub(r'\1', no_attention)
        no_brackets = re_brackets.sub('', no_network)
        words = [x for x in re_nonletters.split(no_brackets or "") if len(x) > 0]
        prompt = " ".join(words[0:shared.opts.directories_max_prompt_words])
        return self.prompt_sanitize(prompt)

    def prompt_no_style(self):
        if self.p is None or self.prompt is None:
            return None
        prompt_no_style = self.prompt
        for style in shared.prompt_styles.get_style_prompts(self.p.styles):
            if len(style) > 0:
                for part in style.split("{prompt}"):
                    prompt_no_style = prompt_no_style.replace(part, "").replace(", ,", ",")
                prompt_no_style = prompt_no_style.replace(style, "")
        return self.prompt_sanitize(prompt_no_style)

    def datetime(self, *args):
        time_datetime = datetime.datetime.now()
        time_format = args[0] if len(args) > 0 and args[0] != "" else self.default_time_format
        try:
            time_zone = pytz.timezone(args[1]) if len(args) > 1 else None
        except pytz.exceptions.UnknownTimeZoneError:
            time_zone = None
        time_zone_time = time_datetime.astimezone(time_zone)
        try:
            formatted_time = time_zone_time.strftime(time_format)
        except (ValueError, TypeError):
            formatted_time = time_zone_time.strftime(self.default_time_format)
        return formatted_time

    def prompt_sanitize(self, prompt):
        invalid_chars = '#<>:\'"\\|?*\n\t\r'
        sanitized = prompt.translate({ ord(x): '_' for x in invalid_chars }).strip()
        debug(f'Prompt sanitize: input="{prompt}" output={sanitized}')
        return sanitized

    def sanitize(self, filename):
        invalid_chars = '\'"|?*\n\t\r' # <https://learn.microsoft.com/en-us/windows/win32/fileio/naming-a-file>
        invalid_folder = ':'
        invalid_files = ['CON', 'PRN', 'AUX', 'NUL', 'NULL', 'COM0', 'COM1', 'LPT0', 'LPT1']
        invalid_prefix = ', '
        invalid_suffix = '.,_ '
        fn, ext = os.path.splitext(filename)
        parts = Path(fn).parts
        newparts = []
        for i, part in enumerate(parts):
            part = part.translate({ ord(x): '_' for x in invalid_chars })
            if i > 0 or (len(part) >= 2 and part[1] != invalid_folder): # skip drive, otherwise remove
                part = part.translate({ ord(x): '_' for x in invalid_folder })
            part = part.lstrip(invalid_prefix).rstrip(invalid_suffix)
            if part in invalid_files: # reserved names
                [part := part.replace(word, '_') for word in invalid_files] # pylint: disable=expression-not-assigned
            newparts.append(part)
        fn = Path(*newparts)
        max_length = os.statvfs(__file__).f_namemax - 32 if hasattr(os, 'statvfs') else 230
        fn = str(fn)[:max_length-max(4, len(ext))].rstrip(invalid_suffix) + ext
        debug(f'Filename sanitize: input="{filename}" parts={parts} output="{fn}" ext={ext} max={max_length} len={len(fn)}')
        return fn

    def apply(self, x):
        res = ''
        for m in re_pattern.finditer(x):
            text, pattern = m.groups()
            if pattern is None:
                res += text
                continue
            pattern_args = []
            while True:
                m = re_pattern_arg.match(pattern)
                if m is None:
                    break
                pattern, arg = m.groups()
                pattern_args.insert(0, arg)
            fun = self.replacements.get(pattern.lower())
            if fun is not None:
                try:
                    replacement = fun(self, *pattern_args)
                except Exception as e:
                    replacement = None
                    shared.log.error(f'Filename apply pattern: {x} {e}')
                if replacement == NOTHING:
                    continue
                if replacement is not None:
                    res += text + str(replacement).replace('/', '-').replace('\\', '-')
                    continue
            else:
                res += text + f'[{pattern}]' # reinsert unknown pattern
        return res


def get_next_sequence_number(path, basename):
    """
    Determines and returns the next sequence number to use when saving an image in the specified directory.
    """
    result = -1
    if basename != '':
        basename = f"{basename}-"
    prefix_length = len(basename)
    if not os.path.isdir(path):
        return 0
    for p in os.listdir(path):
        if p.startswith(basename):
            parts = os.path.splitext(p[prefix_length:])[0].split('-')  # splits the filename (removing the basename first if one is defined, so the sequence number is always the first element)
            try:
                result = max(int(parts[0]), result)
            except ValueError:
                pass
    return result + 1


def atomically_save_image():
    Image.MAX_IMAGE_PIXELS = None # disable check in Pillow and rely on check below to allow large custom image sizes
    while True:
        image, filename, extension, params, exifinfo, filename_txt = save_queue.get()
        fn = filename + extension
        filename = filename.strip()
        if extension[0] != '.': # add dot if missing
            extension = '.' + extension
        try:
            image_format = Image.registered_extensions()[extension]
        except Exception:
            shared.log.warning(f'Unknown image format: {extension}')
            image_format = 'JPEG'
        if shared.opts.image_watermark_enabled:
            image = set_watermark(image, shared.opts.image_watermark)
        shared.log.debug(f'Saving: image="{fn}" type={image_format} size={image.width}x{image.height}')
        # actual save
        exifinfo = (exifinfo or "") if shared.opts.image_metadata else ""
        if image_format == 'PNG':
            pnginfo_data = PngImagePlugin.PngInfo()
            for k, v in params.pnginfo.items():
                pnginfo_data.add_text(k, str(v))
            try:
                image.save(fn, format=image_format, compress_level=6, pnginfo=pnginfo_data if shared.opts.image_metadata else None)
            except Exception as e:
                shared.log.warning(f'Image save failed: {fn} {e}')
        elif image_format == 'JPEG':
            if image.mode == 'RGBA':
                shared.log.warning('Saving RGBA image as JPEG: Alpha channel will be lost')
                image = image.convert("RGB")
            elif image.mode == 'I;16':
                image = image.point(lambda p: p * 0.0038910505836576).convert("L")
            exif_bytes = piexif.dump({ "Exif": { piexif.ExifIFD.UserComment: piexif.helper.UserComment.dump(exifinfo, encoding="unicode") } })
            try:
                image.save(fn, format=image_format, optimize=True, quality=shared.opts.jpeg_quality, exif=exif_bytes)
            except Exception as e:
                shared.log.warning(f'Image save failed: {fn} {e}')
        elif image_format == 'WEBP':
            if image.mode == 'I;16':
                image = image.point(lambda p: p * 0.0038910505836576).convert("RGB")
            exif_bytes = piexif.dump({ "Exif": { piexif.ExifIFD.UserComment: piexif.helper.UserComment.dump(exifinfo, encoding="unicode") } })
            try:
                image.save(fn, format=image_format, quality=shared.opts.jpeg_quality, lossless=shared.opts.webp_lossless, exif=exif_bytes)
            except Exception as e:
                shared.log.warning(f'Image save failed: {fn} {e}')
        else:
            # shared.log.warning(f'Unrecognized image format: {extension} attempting save as {image_format}')
            try:
                image.save(fn, format=image_format, quality=shared.opts.jpeg_quality)
            except Exception as e:
                shared.log.warning(f'Image save failed: {fn} {e}')
        # additional metadata saved in files
        if shared.opts.save_txt and len(exifinfo) > 0:
            try:
                with open(filename_txt, "w", encoding="utf8") as file:
                    file.write(f"{exifinfo}\n")
                shared.log.debug(f'Saving: text="{filename_txt}"')
            except Exception as e:
                shared.log.warning(f'Image description save failed: {filename_txt} {e}')
        with open(os.path.join(paths.data_path, "params.txt"), "w", encoding="utf8") as file:
            file.write(exifinfo)
        if shared.opts.save_log_fn != '' and len(exifinfo) > 0:
            fn = os.path.join(paths.data_path, shared.opts.save_log_fn)
            entries = shared.readfile(fn)
            idx = len(list(entries))
            if idx == 0:
                entries = []
            entry = { 'id': idx, 'filename': filename, 'time': datetime.datetime.now().isoformat(), 'info': exifinfo }
            entries.append(entry)
            shared.writefile(entries, fn, mode='w')
        save_queue.task_done()


save_queue = queue.Queue()
save_thread = threading.Thread(target=atomically_save_image, daemon=True)
save_thread.start()


def save_image(image, path, basename = '', seed=None, prompt=None, extension=shared.opts.samples_format, info=None, short_filename=False, no_prompt=False, grid=False, pnginfo_section_name='parameters', p=None, existing_info=None, forced_filename=None, suffix="", save_to_dirs=None): # pylint: disable=unused-argument
    if image is None:
        shared.log.warning('Image is none')
        return None, None
    if not check_grid_size([image]):
        return None, None
    if path is None or len(path) == 0: # set default path to avoid errors when functions are triggered manually or via api and param is not set
        path = shared.opts.outdir_save
    namegen = FilenameGenerator(p, seed, prompt, image, grid=grid)
    if shared.opts.save_to_dirs:
        dirname = namegen.apply(shared.opts.directories_filename_pattern or "[prompt_words]")
        path = os.path.join(path, dirname)
    if forced_filename is None:
        if short_filename or seed is None:
            file_decoration = ""
        if shared.opts.samples_filename_pattern and len(shared.opts.samples_filename_pattern) > 0:
            file_decoration = shared.opts.samples_filename_pattern
        else:
            file_decoration = "[seq]-[prompt_words]"
        file_decoration = namegen.apply(file_decoration)
        file_decoration += suffix
        if shared.opts.save_images_add_number:
            if '[seq]' not in file_decoration:
                file_decoration = f"[seq]-{file_decoration}"
            basecount = get_next_sequence_number(path, basename)
            filename = None
            for i in range(9999):
                seq = f"{basecount + i:05}" if basename == '' else f"{basename}-{basecount + i:04}"
                filename = os.path.join(path, f"{file_decoration.replace('[seq]', seq)}.{extension}")
                if not os.path.exists(filename):
                    break
        else:
            filename = os.path.join(path, f"{file_decoration}.{extension}") if basename == '' else os.path.join(path, f"{basename}-{file_decoration}.{extension}")
    else:
        filename = os.path.join(path, f"{forced_filename}.{extension}")
    pnginfo = existing_info or {}
    if info is not None:
        pnginfo[pnginfo_section_name] = info
    params = script_callbacks.ImageSaveParams(image, p, filename, pnginfo)
    params.filename = namegen.sanitize(filename)
    dirname = os.path.dirname(params.filename)
    os.makedirs(dirname, exist_ok=True)
<<<<<<< HEAD

    # sequence
    if shared.opts.save_images_add_number or '[seq]' in params.filename:
        if '[seq]' not in params.filename:
            params.filename = os.path.join(os.path.dirname(params.filename), f"[seq]-{os.path.basename(params.filename)}")
        basecount = get_next_sequence_number(dirname, basename)
        for i in range(9999):
            seq = f"{basecount + i:05}" if basename == '' else f"{basename}-{basecount + i:04}"
            filename = params.filename.replace('[seq]', seq)
            if not os.path.exists(filename):
                debug(f'Prompt sequence: input="{params.filename}" seq={seq} output="{filename}"')
                params.filename = filename
                break

    # callbacks
=======
>>>>>>> 324cd658
    script_callbacks.before_image_saved_callback(params)
    exifinfo = params.pnginfo.get('UserComment', '')
    exifinfo = (exifinfo + ', ' if len(exifinfo) > 0 else '') + params.pnginfo.get(pnginfo_section_name, '')
    filename, extension = os.path.splitext(params.filename)
    filename_txt = f"{filename}.txt" if shared.opts.save_txt and len(exifinfo) > 0 else None
    save_queue.put((params.image, filename, extension, params, exifinfo, filename_txt)) # actual save is executed in a thread that polls data from queue
    save_queue.join()
    if not hasattr(params.image, 'already_saved_as'):
        debug(f'Image marked: "{params.filename}"')
        params.image.already_saved_as = params.filename
    script_callbacks.image_saved_callback(params)
    return params.filename, filename_txt


def safe_decode_string(s: bytes):
    remove_prefix = lambda text, prefix: text[len(prefix):] if text.startswith(prefix) else text # pylint: disable=unnecessary-lambda-assignment
    for encoding in ['utf-8', 'utf-16', 'ascii', 'latin_1', 'cp1252', 'cp437']: # try different encodings
        try:
            s = remove_prefix(s, b'UNICODE')
            s = remove_prefix(s, b'ASCII')
            s = remove_prefix(s, b'\x00')
            val = s.decode(encoding, errors="strict")
            val = re.sub(r'[\x00-\x09]', '', val).strip() # remove remaining special characters
            if len(val) == 0: # remove empty strings
                val = None
            return val
        except Exception:
            pass
    return None


def read_info_from_image(image):
    items = image.info or {}
    geninfo = items.pop('parameters', None)
    if geninfo is None:
        geninfo = items.pop('UserComment', None)
    if geninfo is not None and len(geninfo) > 0:
        if 'UserComment' in geninfo:
            geninfo = geninfo['UserComment']
        items['UserComment'] = geninfo

    if "exif" in items:
        try:
            exif = piexif.load(items["exif"])
        except Exception as e:
            shared.log.error(f'Error loading EXIF data: {e}')
            exif = {}
        for _key, subkey in exif.items():
            if isinstance(subkey, dict):
                for key, val in subkey.items():
                    if isinstance(val, bytes): # decode bytestring
                        val = safe_decode_string(val)
                    if isinstance(val, tuple) and isinstance(val[0], int) and isinstance(val[1], int) and val[1] > 0: # convert camera ratios
                        val = round(val[0] / val[1], 2)
                    if val is not None and key in ExifTags.TAGS: # add known tags
                        if ExifTags.TAGS[key] == 'UserComment': # add geninfo from UserComment
                            geninfo = val
                            items['parameters'] = val
                        else:
                            items[ExifTags.TAGS[key]] = val
                    elif val is not None and key in ExifTags.GPSTAGS:
                        items[ExifTags.GPSTAGS[key]] = val
    wm = get_watermark(image)
    if wm != '':
        # geninfo += f' Watermark: {wm}'
        items['watermark'] = wm

    for key, val in items.items():
        if isinstance(val, bytes): # decode bytestring
            items[key] = safe_decode_string(val)

    for key in ['exif', 'ExifOffset', 'JpegIFOffset', 'JpegIFByteCount', 'ExifVersion', 'icc_profile', 'jfif', 'jfif_version', 'jfif_unit', 'jfif_density', 'adobe', 'photoshop', 'loop', 'duration', 'dpi']: # remove unwanted tags
        items.pop(key, None)

    if items.get("Software", None) == "NovelAI":
        try:
            json_info = json.loads(items["Comment"])
            sampler = sd_samplers.samplers_map.get(json_info["sampler"], "Euler a")
            geninfo = f"""{items["Description"]}
Negative prompt: {json_info["uc"]}
Steps: {json_info["steps"]}, Sampler: {sampler}, CFG scale: {json_info["scale"]}, Seed: {json_info["seed"]}, Size: {image.width}x{image.height}, Clip skip: 2, ENSD: 31337"""
        except Exception as e:
            errors.display(e, 'novelai image parser')
    return geninfo, items


def image_data(data):
    import gradio as gr
    if data is None:
        return gr.update(), None
    err1 = None
    err2 = None
    try:
        image = Image.open(io.BytesIO(data))
        errors.log.debug(f'Decoded object: image={image}')
        textinfo, _ = read_info_from_image(image)
        return textinfo, None
    except Exception as e:
        err1 = e
    try:
        if len(data) > 1024 * 10:
            errors.log.warning(f'Error decoding object: data too long: {len(data)}')
            return gr.update(), None
        text = data.decode('utf8')
        errors.log.debug(f'Decoded object: size={len(text)}')
        return text, None
    except Exception as e:
        err2 = e
    errors.log.error(f'Error decoding object: {err1 or err2}')
    return gr.update(), None


def flatten(img, bgcolor):
    """replaces transparency with bgcolor (example: "#ffffff"), returning an RGB mode image with no transparency"""
    if img.mode == "RGBA":
        background = Image.new('RGBA', img.size, bgcolor)
        background.paste(img, mask=img)
        img = background
    return img.convert('RGB')


def set_watermark(image, watermark):
    from imwatermark import WatermarkEncoder
    wm_type = 'bytes'
    wm_method = 'dwtDctSvd'
    wm_length = 32
    length = wm_length // 8
    info = image.info
    data = np.asarray(image)
    encoder = WatermarkEncoder()
    text = f"{watermark:<{length}}"[:length]
    bytearr = text.encode(encoding='ascii', errors='ignore')
    try:
        encoder.set_watermark(wm_type, bytearr)
        encoded = encoder.encode(data, wm_method)
        image = Image.fromarray(encoded)
        image.info = info
        shared.log.debug(f'Set watermark: {watermark} method={wm_method} bits={wm_length}')
    except Exception as e:
        shared.log.warning(f'Set watermark error: {watermark} method={wm_method} bits={wm_length} {e}')
    return image


def get_watermark(image):
    from imwatermark import WatermarkDecoder
    wm_type = 'bytes'
    wm_method = 'dwtDctSvd'
    wm_length = 32
    data = np.asarray(image)
    decoder = WatermarkDecoder(wm_type, wm_length)
    try:
        decoded = decoder.decode(data, wm_method)
        wm = decoded.decode(encoding='ascii', errors='ignore')
    except Exception:
        wm = ''
    return wm
<|MERGE_RESOLUTION|>--- conflicted
+++ resolved
@@ -1,765 +1,747 @@
-import datetime
-import io
-import re
-import os
-import math
-import json
-import uuid
-import string
-import hashlib
-import queue
-import threading
-from pathlib import Path
-from collections import namedtuple
-import pytz
-import numpy as np
-import piexif
-import piexif.helper
-from PIL import Image, ImageFont, ImageDraw, PngImagePlugin, ExifTags
-from modules import sd_samplers, shared, script_callbacks, errors, paths
-
-LANCZOS = (Image.Resampling.LANCZOS if hasattr(Image, 'Resampling') else Image.LANCZOS)
-debug = errors.log.info if os.environ.get('SD_PATH_DEBUG', None) is not None else lambda *args, **kwargs: None
-
-
-try:
-    from pi_heif import register_heif_opener
-    register_heif_opener()
-except Exception:
-    pass
-
-
-def check_grid_size(imgs):
-    mp = 0
-    for img in imgs:
-        mp += img.width * img.height
-    mp = round(mp / 1000000)
-    ok = mp <= shared.opts.img_max_size_mp
-    if not ok:
-        shared.log.warning(f'Maximum image size exceded: size={mp} maximum={shared.opts.img_max_size_mp} MPixels')
-    return ok
-
-
-def image_grid(imgs, batch_size=1, rows=None):
-    if rows is None:
-        if shared.opts.n_rows > 0:
-            rows = shared.opts.n_rows
-        elif shared.opts.n_rows == 0:
-            rows = batch_size
-        else:
-            rows = math.floor(math.sqrt(len(imgs)))
-            while len(imgs) % rows != 0:
-                rows -= 1
-    if rows > len(imgs):
-        rows = len(imgs)
-    cols = math.ceil(len(imgs) / rows)
-    params = script_callbacks.ImageGridLoopParams(imgs, cols, rows)
-    script_callbacks.image_grid_callback(params)
-    w, h = imgs[0].size
-    grid = Image.new('RGB', size=(params.cols * w, params.rows * h), color='black')
-    for i, img in enumerate(params.imgs):
-        grid.paste(img, box=(i % params.cols * w, i // params.cols * h))
-    return grid
-
-
-Grid = namedtuple("Grid", ["tiles", "tile_w", "tile_h", "image_w", "image_h", "overlap"])
-
-
-def split_grid(image, tile_w=512, tile_h=512, overlap=64):
-    w = image.width
-    h = image.height
-    non_overlap_width = tile_w - overlap
-    non_overlap_height = tile_h - overlap
-    cols = math.ceil((w - overlap) / non_overlap_width)
-    rows = math.ceil((h - overlap) / non_overlap_height)
-    dx = (w - tile_w) / (cols - 1) if cols > 1 else 0
-    dy = (h - tile_h) / (rows - 1) if rows > 1 else 0
-    grid = Grid([], tile_w, tile_h, w, h, overlap)
-    for row in range(rows):
-        row_images = []
-        y = int(row * dy)
-        if y + tile_h >= h:
-            y = h - tile_h
-        for col in range(cols):
-            x = int(col * dx)
-            if x + tile_w >= w:
-                x = w - tile_w
-            tile = image.crop((x, y, x + tile_w, y + tile_h))
-            row_images.append([x, tile_w, tile])
-        grid.tiles.append([y, tile_h, row_images])
-    return grid
-
-
-def combine_grid(grid):
-    def make_mask_image(r):
-        r = r * 255 / grid.overlap
-        r = r.astype(np.uint8)
-        return Image.fromarray(r, 'L')
-
-    mask_w = make_mask_image(np.arange(grid.overlap, dtype=np.float32).reshape((1, grid.overlap)).repeat(grid.tile_h, axis=0))
-    mask_h = make_mask_image(np.arange(grid.overlap, dtype=np.float32).reshape((grid.overlap, 1)).repeat(grid.image_w, axis=1))
-    combined_image = Image.new("RGB", (grid.image_w, grid.image_h))
-    for y, h, row in grid.tiles:
-        combined_row = Image.new("RGB", (grid.image_w, h))
-        for x, w, tile in row:
-            if x == 0:
-                combined_row.paste(tile, (0, 0))
-                continue
-            combined_row.paste(tile.crop((0, 0, grid.overlap, h)), (x, 0), mask=mask_w)
-            combined_row.paste(tile.crop((grid.overlap, 0, w, h)), (x + grid.overlap, 0))
-        if y == 0:
-            combined_image.paste(combined_row, (0, 0))
-            continue
-        combined_image.paste(combined_row.crop((0, 0, combined_row.width, grid.overlap)), (0, y), mask=mask_h)
-        combined_image.paste(combined_row.crop((0, grid.overlap, combined_row.width, h)), (0, y + grid.overlap))
-    return combined_image
-
-
-class GridAnnotation:
-    def __init__(self, text='', is_active=True):
-        self.text = text
-        self.is_active = is_active
-        self.size = None
-
-
-def draw_grid_annotations(im, width, height, hor_texts, ver_texts, margin=0):
-    def wrap(drawing, text, font, line_length):
-        lines = ['']
-        for word in text.split():
-            line = f'{lines[-1]} {word}'.strip()
-            if drawing.textlength(line, font=font) <= line_length:
-                lines[-1] = line
-            else:
-                lines.append(word)
-        return lines
-
-    def get_font(fontsize):
-        try:
-            return ImageFont.truetype(shared.opts.font or 'javascript/roboto.ttf', fontsize)
-        except Exception:
-            return ImageFont.truetype('javascript/roboto.ttf', fontsize)
-
-    def draw_texts(drawing: ImageDraw, draw_x, draw_y, lines, initial_fnt, initial_fontsize):
-        for line in lines:
-            fnt = initial_fnt
-            fontsize = initial_fontsize
-            while drawing.multiline_textsize(line.text, font=fnt)[0] > line.allowed_width and fontsize > 0:
-                fontsize -= 1
-                fnt = get_font(fontsize)
-            drawing.multiline_text((draw_x, draw_y + line.size[1] / 2), line.text, font=fnt, fill=color_active if line.is_active else color_inactive, anchor="mm", align="center")
-            if not line.is_active:
-                drawing.line((draw_x - line.size[0] // 2, draw_y + line.size[1] // 2, draw_x + line.size[0] // 2, draw_y + line.size[1] // 2), fill=color_inactive, width=4)
-            draw_y += line.size[1] + line_spacing
-
-    fontsize = (width + height) // 25
-    line_spacing = fontsize // 2
-    fnt = get_font(fontsize)
-    color_active = (0, 0, 0)
-    color_inactive = (153, 153, 153)
-    pad_left = 0 if sum([sum([len(line.text) for line in lines]) for lines in ver_texts]) == 0 else width * 3 // 4
-    cols = im.width // width
-    rows = im.height // height
-    assert cols == len(hor_texts), f'bad number of horizontal texts: {len(hor_texts)}; must be {cols}'
-    assert rows == len(ver_texts), f'bad number of vertical texts: {len(ver_texts)}; must be {rows}'
-    calc_img = Image.new("RGB", (1, 1), "white")
-    calc_d = ImageDraw.Draw(calc_img)
-    for texts, allowed_width in zip(hor_texts + ver_texts, [width] * len(hor_texts) + [pad_left] * len(ver_texts)):
-        items = [] + texts
-        texts.clear()
-        for line in items:
-            wrapped = wrap(calc_d, line.text, fnt, allowed_width)
-            texts += [GridAnnotation(x, line.is_active) for x in wrapped]
-        for line in texts:
-            bbox = calc_d.multiline_textbbox((0, 0), line.text, font=fnt)
-            line.size = (bbox[2] - bbox[0], bbox[3] - bbox[1])
-            line.allowed_width = allowed_width
-    hor_text_heights = [sum([line.size[1] + line_spacing for line in lines]) - line_spacing for lines in hor_texts]
-    ver_text_heights = [sum([line.size[1] + line_spacing for line in lines]) - line_spacing * len(lines) for lines in ver_texts]
-    pad_top = 0 if sum(hor_text_heights) == 0 else max(hor_text_heights) + line_spacing * 2
-    result = Image.new("RGB", (im.width + pad_left + margin * (cols-1), im.height + pad_top + margin * (rows-1)), "white")
-    for row in range(rows):
-        for col in range(cols):
-            cell = im.crop((width * col, height * row, width * (col+1), height * (row+1)))
-            result.paste(cell, (pad_left + (width + margin) * col, pad_top + (height + margin) * row))
-    d = ImageDraw.Draw(result)
-    for col in range(cols):
-        x = pad_left + (width + margin) * col + width / 2
-        y = pad_top / 2 - hor_text_heights[col] / 2
-        draw_texts(d, x, y, hor_texts[col], fnt, fontsize)
-    for row in range(rows):
-        x = pad_left / 2
-        y = pad_top + (height + margin) * row + height / 2 - ver_text_heights[row] / 2
-        draw_texts(d, x, y, ver_texts[row], fnt, fontsize)
-    return result
-
-
-def draw_prompt_matrix(im, width, height, all_prompts, margin=0):
-    prompts = all_prompts[1:]
-    boundary = math.ceil(len(prompts) / 2)
-    prompts_horiz = prompts[:boundary]
-    prompts_vert = prompts[boundary:]
-    hor_texts = [[GridAnnotation(x, is_active=pos & (1 << i) != 0) for i, x in enumerate(prompts_horiz)] for pos in range(1 << len(prompts_horiz))]
-    ver_texts = [[GridAnnotation(x, is_active=pos & (1 << i) != 0) for i, x in enumerate(prompts_vert)] for pos in range(1 << len(prompts_vert))]
-    return draw_grid_annotations(im, width, height, hor_texts, ver_texts, margin)
-
-
-def resize_image(resize_mode, im, width, height, upscaler_name=None, output_type='image'):
-    """
-    Resizes an image with the specified resize_mode, width, and height.
-    Args:
-        resize_mode: The mode to use when resizing the image.
-            0: No resie
-            1: Resize the image to the specified width and height.
-            2: Resize the image to fill the specified width and height, maintaining the aspect ratio, and then center the image within the dimensions, cropping the excess.
-            3: Resize the image to fit within the specified width and height, maintaining the aspect ratio, and then center the image within the dimensions, filling empty with data from image.
-        im: The image to resize.
-        width: The width to resize the image to.
-        height: The height to resize the image to.
-        upscaler_name: The name of the upscaler to use. If not provided, defaults to opts.upscaler_for_img2img.
-    """
-    upscaler_name = upscaler_name or shared.opts.upscaler_for_img2img
-
-    def resize(im, w, h):
-        if upscaler_name is None or upscaler_name == "None" or im.mode == 'L':
-            return im.resize((w, h), resample=LANCZOS)
-        scale = max(w / im.width, h / im.height)
-        if scale > 1.0:
-            upscalers = [x for x in shared.sd_upscalers if x.name == upscaler_name]
-            if len(upscalers) == 0:
-                upscaler = shared.sd_upscalers[0]
-                shared.log.warning(f"Could not find upscaler: {upscaler_name or '<empty string>'} using fallback: {upscaler.name}")
-            else:
-                upscaler = upscalers[0]
-            im = upscaler.scaler.upscale(im, scale, upscaler.data_path)
-        if im.width != w or im.height != h:
-            im = im.resize((w, h), resample=LANCZOS)
-        return im
-
-    if resize_mode == 0:
-        res = im.copy()
-    elif resize_mode == 1:
-        res = resize(im, width, height)
-    elif resize_mode == 2:
-        ratio = width / height
-        src_ratio = im.width / im.height
-        src_w = width if ratio > src_ratio else im.width * height // im.height
-        src_h = height if ratio <= src_ratio else im.height * width // im.width
-        resized = resize(im, src_w, src_h)
-        res = Image.new("RGB", (width, height))
-        res.paste(resized, box=(width // 2 - src_w // 2, height // 2 - src_h // 2))
-    else:
-        ratio = width / height
-        src_ratio = im.width / im.height
-        src_w = width if ratio < src_ratio else im.width * height // im.height
-        src_h = height if ratio >= src_ratio else im.height * width // im.width
-        resized = resize(im, src_w, src_h)
-        res = Image.new("RGB", (width, height))
-        res.paste(resized, box=(width // 2 - src_w // 2, height // 2 - src_h // 2))
-        if ratio < src_ratio:
-            fill_height = height // 2 - src_h // 2
-            res.paste(resized.resize((width, fill_height), box=(0, 0, width, 0)), box=(0, 0))
-            res.paste(resized.resize((width, fill_height), box=(0, resized.height, width, resized.height)), box=(0, fill_height + src_h))
-        elif ratio > src_ratio:
-            fill_width = width // 2 - src_w // 2
-            res.paste(resized.resize((fill_width, height), box=(0, 0, 0, height)), box=(0, 0))
-            res.paste(resized.resize((fill_width, height), box=(resized.width, 0, resized.width, height)), box=(fill_width + src_w, 0))
-    if output_type == 'np':
-        return np.array(res)
-    return res
-
-
-re_nonletters = re.compile(r'[\s' + string.punctuation + ']+')
-re_pattern = re.compile(r"(.*?)(?:\[([^\[\]]+)\]|$)")
-re_pattern_arg = re.compile(r"(.*)<([^>]*)>$")
-re_attention = re.compile(r'[\(*\[*](\w+)(:\d+(\.\d+))?[\)*\]*]|')
-re_network = re.compile(r'\<\w+:(\w+)(:\d+(\.\d+))?\>|')
-re_brackets = re.compile(r'[\([{})\]]')
-
-NOTHING = object()
-
-
-class FilenameGenerator:
-    replacements = {
-        'width': lambda self: self.image.width,
-        'height': lambda self: self.image.height,
-        'batch_number': lambda self: self.batch_number,
-        'iter_number': lambda self: self.iter_number,
-        'num': lambda self: NOTHING if self.p.n_iter == 1 and self.p.batch_size == 1 else self.p.iteration * self.p.batch_size + self.p.batch_index + 1,
-        'generation_number': lambda self: NOTHING if self.p.n_iter == 1 and self.p.batch_size == 1 else self.p.iteration * self.p.batch_size + self.p.batch_index + 1,
-        'date': lambda self: datetime.datetime.now().strftime('%Y-%m-%d'),
-        'datetime': lambda self, *args: self.datetime(*args),  # accepts formats: [datetime], [datetime<Format>], [datetime<Format><Time Zone>]
-        'hasprompt': lambda self, *args: self.hasprompt(*args),  # accepts formats:[hasprompt<prompt1|default><prompt2>..]
-        'hash': lambda self: self.image_hash(),
-        'image_hash': lambda self: self.image_hash(),
-        'timestamp': lambda self: getattr(self.p, "job_timestamp", shared.state.job_timestamp),
-        'job_timestamp': lambda self: getattr(self.p, "job_timestamp", shared.state.job_timestamp),
-
-        'model': lambda self: shared.sd_model.sd_checkpoint_info.title,
-        'model_shortname': lambda self: shared.sd_model.sd_checkpoint_info.model_name,
-        'model_name': lambda self: shared.sd_model.sd_checkpoint_info.model_name,
-        'model_hash': lambda self: shared.sd_model.sd_checkpoint_info.shorthash,
-
-        'prompt': lambda self: self.prompt_full(),
-        'prompt_no_styles': lambda self: self.prompt_no_style(),
-        'prompt_words': lambda self: self.prompt_words(),
-        'prompt_hash': lambda self: hashlib.sha256(self.prompt.encode()).hexdigest()[0:8],
-
-        'sampler': lambda self: self.p and self.p.sampler_name,
-        'seed': lambda self: str(self.seed) if self.seed is not None else '',
-        'steps': lambda self: self.p and self.p.steps,
-        'styles': lambda self: self.p and ", ".join([style for style in self.p.styles if not style == "None"]) or "None",
-        'uuid': lambda self: str(uuid.uuid4()),
-    }
-    default_time_format = '%Y%m%d%H%M%S'
-
-    def __init__(self, p, seed, prompt, image, grid=False):
-        self.p = p
-        self.seed = seed
-        self.prompt = prompt
-        self.image = image
-        if not grid:
-            self.batch_number = NOTHING if self.p is None or getattr(self.p, 'batch_size', 1) == 1 else (self.p.batch_index + 1 if hasattr(self.p, 'batch_index') else NOTHING)
-            self.iter_number = NOTHING if self.p is None or getattr(self.p, 'n_iter', 1) == 1 else (self.p.iteration + 1 if hasattr(self.p, 'iteration') else NOTHING)
-        else:
-            self.batch_number = NOTHING
-            self.iter_number = NOTHING
-
-    def hasprompt(self, *args):
-        lower = self.prompt.lower()
-        if self.p is None or self.prompt is None:
-            return None
-        outres = ""
-        for arg in args:
-            if arg != "":
-                division = arg.split("|")
-                expected = division[0].lower()
-                default = division[1] if len(division) > 1 else ""
-                if lower.find(expected) >= 0:
-                    outres = f'{outres}{expected}'
-                else:
-                    outres = outres if default == "" else f'{outres}{default}'
-        return outres
-
-    def image_hash(self):
-        if self.image is None:
-            return None
-        import base64
-        from io import BytesIO
-        buffered = BytesIO()
-        self.image.save(buffered, format="JPEG")
-        img_str = base64.b64encode(buffered.getvalue())
-        shorthash = hashlib.sha256(img_str).hexdigest()[0:8]
-        return shorthash
-
-    def prompt_full(self):
-        return self.prompt_sanitize(self.prompt)
-
-    def prompt_words(self):
-        if self.prompt is None:
-            return ''
-        no_attention = re_attention.sub(r'\1', self.prompt)
-        no_network = re_network.sub(r'\1', no_attention)
-        no_brackets = re_brackets.sub('', no_network)
-        words = [x for x in re_nonletters.split(no_brackets or "") if len(x) > 0]
-        prompt = " ".join(words[0:shared.opts.directories_max_prompt_words])
-        return self.prompt_sanitize(prompt)
-
-    def prompt_no_style(self):
-        if self.p is None or self.prompt is None:
-            return None
-        prompt_no_style = self.prompt
-        for style in shared.prompt_styles.get_style_prompts(self.p.styles):
-            if len(style) > 0:
-                for part in style.split("{prompt}"):
-                    prompt_no_style = prompt_no_style.replace(part, "").replace(", ,", ",")
-                prompt_no_style = prompt_no_style.replace(style, "")
-        return self.prompt_sanitize(prompt_no_style)
-
-    def datetime(self, *args):
-        time_datetime = datetime.datetime.now()
-        time_format = args[0] if len(args) > 0 and args[0] != "" else self.default_time_format
-        try:
-            time_zone = pytz.timezone(args[1]) if len(args) > 1 else None
-        except pytz.exceptions.UnknownTimeZoneError:
-            time_zone = None
-        time_zone_time = time_datetime.astimezone(time_zone)
-        try:
-            formatted_time = time_zone_time.strftime(time_format)
-        except (ValueError, TypeError):
-            formatted_time = time_zone_time.strftime(self.default_time_format)
-        return formatted_time
-
-    def prompt_sanitize(self, prompt):
-        invalid_chars = '#<>:\'"\\|?*\n\t\r'
-        sanitized = prompt.translate({ ord(x): '_' for x in invalid_chars }).strip()
-        debug(f'Prompt sanitize: input="{prompt}" output={sanitized}')
-        return sanitized
-
-    def sanitize(self, filename):
-        invalid_chars = '\'"|?*\n\t\r' # <https://learn.microsoft.com/en-us/windows/win32/fileio/naming-a-file>
-        invalid_folder = ':'
-        invalid_files = ['CON', 'PRN', 'AUX', 'NUL', 'NULL', 'COM0', 'COM1', 'LPT0', 'LPT1']
-        invalid_prefix = ', '
-        invalid_suffix = '.,_ '
-        fn, ext = os.path.splitext(filename)
-        parts = Path(fn).parts
-        newparts = []
-        for i, part in enumerate(parts):
-            part = part.translate({ ord(x): '_' for x in invalid_chars })
-            if i > 0 or (len(part) >= 2 and part[1] != invalid_folder): # skip drive, otherwise remove
-                part = part.translate({ ord(x): '_' for x in invalid_folder })
-            part = part.lstrip(invalid_prefix).rstrip(invalid_suffix)
-            if part in invalid_files: # reserved names
-                [part := part.replace(word, '_') for word in invalid_files] # pylint: disable=expression-not-assigned
-            newparts.append(part)
-        fn = Path(*newparts)
-        max_length = os.statvfs(__file__).f_namemax - 32 if hasattr(os, 'statvfs') else 230
-        fn = str(fn)[:max_length-max(4, len(ext))].rstrip(invalid_suffix) + ext
-        debug(f'Filename sanitize: input="{filename}" parts={parts} output="{fn}" ext={ext} max={max_length} len={len(fn)}')
-        return fn
-
-    def apply(self, x):
-        res = ''
-        for m in re_pattern.finditer(x):
-            text, pattern = m.groups()
-            if pattern is None:
-                res += text
-                continue
-            pattern_args = []
-            while True:
-                m = re_pattern_arg.match(pattern)
-                if m is None:
-                    break
-                pattern, arg = m.groups()
-                pattern_args.insert(0, arg)
-            fun = self.replacements.get(pattern.lower())
-            if fun is not None:
-                try:
-                    replacement = fun(self, *pattern_args)
-                except Exception as e:
-                    replacement = None
-                    shared.log.error(f'Filename apply pattern: {x} {e}')
-                if replacement == NOTHING:
-                    continue
-                if replacement is not None:
-                    res += text + str(replacement).replace('/', '-').replace('\\', '-')
-                    continue
-            else:
-                res += text + f'[{pattern}]' # reinsert unknown pattern
-        return res
-
-
-def get_next_sequence_number(path, basename):
-    """
-    Determines and returns the next sequence number to use when saving an image in the specified directory.
-    """
-    result = -1
-    if basename != '':
-        basename = f"{basename}-"
-    prefix_length = len(basename)
-    if not os.path.isdir(path):
-        return 0
-    for p in os.listdir(path):
-        if p.startswith(basename):
-            parts = os.path.splitext(p[prefix_length:])[0].split('-')  # splits the filename (removing the basename first if one is defined, so the sequence number is always the first element)
-            try:
-                result = max(int(parts[0]), result)
-            except ValueError:
-                pass
-    return result + 1
-
-
-def atomically_save_image():
-    Image.MAX_IMAGE_PIXELS = None # disable check in Pillow and rely on check below to allow large custom image sizes
-    while True:
-        image, filename, extension, params, exifinfo, filename_txt = save_queue.get()
-        fn = filename + extension
-        filename = filename.strip()
-        if extension[0] != '.': # add dot if missing
-            extension = '.' + extension
-        try:
-            image_format = Image.registered_extensions()[extension]
-        except Exception:
-            shared.log.warning(f'Unknown image format: {extension}')
-            image_format = 'JPEG'
-        if shared.opts.image_watermark_enabled:
-            image = set_watermark(image, shared.opts.image_watermark)
-        shared.log.debug(f'Saving: image="{fn}" type={image_format} size={image.width}x{image.height}')
-        # actual save
-        exifinfo = (exifinfo or "") if shared.opts.image_metadata else ""
-        if image_format == 'PNG':
-            pnginfo_data = PngImagePlugin.PngInfo()
-            for k, v in params.pnginfo.items():
-                pnginfo_data.add_text(k, str(v))
-            try:
-                image.save(fn, format=image_format, compress_level=6, pnginfo=pnginfo_data if shared.opts.image_metadata else None)
-            except Exception as e:
-                shared.log.warning(f'Image save failed: {fn} {e}')
-        elif image_format == 'JPEG':
-            if image.mode == 'RGBA':
-                shared.log.warning('Saving RGBA image as JPEG: Alpha channel will be lost')
-                image = image.convert("RGB")
-            elif image.mode == 'I;16':
-                image = image.point(lambda p: p * 0.0038910505836576).convert("L")
-            exif_bytes = piexif.dump({ "Exif": { piexif.ExifIFD.UserComment: piexif.helper.UserComment.dump(exifinfo, encoding="unicode") } })
-            try:
-                image.save(fn, format=image_format, optimize=True, quality=shared.opts.jpeg_quality, exif=exif_bytes)
-            except Exception as e:
-                shared.log.warning(f'Image save failed: {fn} {e}')
-        elif image_format == 'WEBP':
-            if image.mode == 'I;16':
-                image = image.point(lambda p: p * 0.0038910505836576).convert("RGB")
-            exif_bytes = piexif.dump({ "Exif": { piexif.ExifIFD.UserComment: piexif.helper.UserComment.dump(exifinfo, encoding="unicode") } })
-            try:
-                image.save(fn, format=image_format, quality=shared.opts.jpeg_quality, lossless=shared.opts.webp_lossless, exif=exif_bytes)
-            except Exception as e:
-                shared.log.warning(f'Image save failed: {fn} {e}')
-        else:
-            # shared.log.warning(f'Unrecognized image format: {extension} attempting save as {image_format}')
-            try:
-                image.save(fn, format=image_format, quality=shared.opts.jpeg_quality)
-            except Exception as e:
-                shared.log.warning(f'Image save failed: {fn} {e}')
-        # additional metadata saved in files
-        if shared.opts.save_txt and len(exifinfo) > 0:
-            try:
-                with open(filename_txt, "w", encoding="utf8") as file:
-                    file.write(f"{exifinfo}\n")
-                shared.log.debug(f'Saving: text="{filename_txt}"')
-            except Exception as e:
-                shared.log.warning(f'Image description save failed: {filename_txt} {e}')
-        with open(os.path.join(paths.data_path, "params.txt"), "w", encoding="utf8") as file:
-            file.write(exifinfo)
-        if shared.opts.save_log_fn != '' and len(exifinfo) > 0:
-            fn = os.path.join(paths.data_path, shared.opts.save_log_fn)
-            entries = shared.readfile(fn)
-            idx = len(list(entries))
-            if idx == 0:
-                entries = []
-            entry = { 'id': idx, 'filename': filename, 'time': datetime.datetime.now().isoformat(), 'info': exifinfo }
-            entries.append(entry)
-            shared.writefile(entries, fn, mode='w')
-        save_queue.task_done()
-
-
-save_queue = queue.Queue()
-save_thread = threading.Thread(target=atomically_save_image, daemon=True)
-save_thread.start()
-
-
-def save_image(image, path, basename = '', seed=None, prompt=None, extension=shared.opts.samples_format, info=None, short_filename=False, no_prompt=False, grid=False, pnginfo_section_name='parameters', p=None, existing_info=None, forced_filename=None, suffix="", save_to_dirs=None): # pylint: disable=unused-argument
-    if image is None:
-        shared.log.warning('Image is none')
-        return None, None
-    if not check_grid_size([image]):
-        return None, None
-    if path is None or len(path) == 0: # set default path to avoid errors when functions are triggered manually or via api and param is not set
-        path = shared.opts.outdir_save
-    namegen = FilenameGenerator(p, seed, prompt, image, grid=grid)
-    if shared.opts.save_to_dirs:
-        dirname = namegen.apply(shared.opts.directories_filename_pattern or "[prompt_words]")
-        path = os.path.join(path, dirname)
-    if forced_filename is None:
-        if short_filename or seed is None:
-            file_decoration = ""
-        if shared.opts.samples_filename_pattern and len(shared.opts.samples_filename_pattern) > 0:
-            file_decoration = shared.opts.samples_filename_pattern
-        else:
-            file_decoration = "[seq]-[prompt_words]"
-        file_decoration = namegen.apply(file_decoration)
-        file_decoration += suffix
-        if shared.opts.save_images_add_number:
-            if '[seq]' not in file_decoration:
-                file_decoration = f"[seq]-{file_decoration}"
-            basecount = get_next_sequence_number(path, basename)
-            filename = None
-            for i in range(9999):
-                seq = f"{basecount + i:05}" if basename == '' else f"{basename}-{basecount + i:04}"
-                filename = os.path.join(path, f"{file_decoration.replace('[seq]', seq)}.{extension}")
-                if not os.path.exists(filename):
-                    break
-        else:
-            filename = os.path.join(path, f"{file_decoration}.{extension}") if basename == '' else os.path.join(path, f"{basename}-{file_decoration}.{extension}")
-    else:
-        filename = os.path.join(path, f"{forced_filename}.{extension}")
-    pnginfo = existing_info or {}
-    if info is not None:
-        pnginfo[pnginfo_section_name] = info
-    params = script_callbacks.ImageSaveParams(image, p, filename, pnginfo)
-    params.filename = namegen.sanitize(filename)
-    dirname = os.path.dirname(params.filename)
-    os.makedirs(dirname, exist_ok=True)
-<<<<<<< HEAD
-
-    # sequence
-    if shared.opts.save_images_add_number or '[seq]' in params.filename:
-        if '[seq]' not in params.filename:
-            params.filename = os.path.join(os.path.dirname(params.filename), f"[seq]-{os.path.basename(params.filename)}")
-        basecount = get_next_sequence_number(dirname, basename)
-        for i in range(9999):
-            seq = f"{basecount + i:05}" if basename == '' else f"{basename}-{basecount + i:04}"
-            filename = params.filename.replace('[seq]', seq)
-            if not os.path.exists(filename):
-                debug(f'Prompt sequence: input="{params.filename}" seq={seq} output="{filename}"')
-                params.filename = filename
-                break
-
-    # callbacks
-=======
->>>>>>> 324cd658
-    script_callbacks.before_image_saved_callback(params)
-    exifinfo = params.pnginfo.get('UserComment', '')
-    exifinfo = (exifinfo + ', ' if len(exifinfo) > 0 else '') + params.pnginfo.get(pnginfo_section_name, '')
-    filename, extension = os.path.splitext(params.filename)
-    filename_txt = f"{filename}.txt" if shared.opts.save_txt and len(exifinfo) > 0 else None
-    save_queue.put((params.image, filename, extension, params, exifinfo, filename_txt)) # actual save is executed in a thread that polls data from queue
-    save_queue.join()
-    if not hasattr(params.image, 'already_saved_as'):
-        debug(f'Image marked: "{params.filename}"')
-        params.image.already_saved_as = params.filename
-    script_callbacks.image_saved_callback(params)
-    return params.filename, filename_txt
-
-
-def safe_decode_string(s: bytes):
-    remove_prefix = lambda text, prefix: text[len(prefix):] if text.startswith(prefix) else text # pylint: disable=unnecessary-lambda-assignment
-    for encoding in ['utf-8', 'utf-16', 'ascii', 'latin_1', 'cp1252', 'cp437']: # try different encodings
-        try:
-            s = remove_prefix(s, b'UNICODE')
-            s = remove_prefix(s, b'ASCII')
-            s = remove_prefix(s, b'\x00')
-            val = s.decode(encoding, errors="strict")
-            val = re.sub(r'[\x00-\x09]', '', val).strip() # remove remaining special characters
-            if len(val) == 0: # remove empty strings
-                val = None
-            return val
-        except Exception:
-            pass
-    return None
-
-
-def read_info_from_image(image):
-    items = image.info or {}
-    geninfo = items.pop('parameters', None)
-    if geninfo is None:
-        geninfo = items.pop('UserComment', None)
-    if geninfo is not None and len(geninfo) > 0:
-        if 'UserComment' in geninfo:
-            geninfo = geninfo['UserComment']
-        items['UserComment'] = geninfo
-
-    if "exif" in items:
-        try:
-            exif = piexif.load(items["exif"])
-        except Exception as e:
-            shared.log.error(f'Error loading EXIF data: {e}')
-            exif = {}
-        for _key, subkey in exif.items():
-            if isinstance(subkey, dict):
-                for key, val in subkey.items():
-                    if isinstance(val, bytes): # decode bytestring
-                        val = safe_decode_string(val)
-                    if isinstance(val, tuple) and isinstance(val[0], int) and isinstance(val[1], int) and val[1] > 0: # convert camera ratios
-                        val = round(val[0] / val[1], 2)
-                    if val is not None and key in ExifTags.TAGS: # add known tags
-                        if ExifTags.TAGS[key] == 'UserComment': # add geninfo from UserComment
-                            geninfo = val
-                            items['parameters'] = val
-                        else:
-                            items[ExifTags.TAGS[key]] = val
-                    elif val is not None and key in ExifTags.GPSTAGS:
-                        items[ExifTags.GPSTAGS[key]] = val
-    wm = get_watermark(image)
-    if wm != '':
-        # geninfo += f' Watermark: {wm}'
-        items['watermark'] = wm
-
-    for key, val in items.items():
-        if isinstance(val, bytes): # decode bytestring
-            items[key] = safe_decode_string(val)
-
-    for key in ['exif', 'ExifOffset', 'JpegIFOffset', 'JpegIFByteCount', 'ExifVersion', 'icc_profile', 'jfif', 'jfif_version', 'jfif_unit', 'jfif_density', 'adobe', 'photoshop', 'loop', 'duration', 'dpi']: # remove unwanted tags
-        items.pop(key, None)
-
-    if items.get("Software", None) == "NovelAI":
-        try:
-            json_info = json.loads(items["Comment"])
-            sampler = sd_samplers.samplers_map.get(json_info["sampler"], "Euler a")
-            geninfo = f"""{items["Description"]}
-Negative prompt: {json_info["uc"]}
-Steps: {json_info["steps"]}, Sampler: {sampler}, CFG scale: {json_info["scale"]}, Seed: {json_info["seed"]}, Size: {image.width}x{image.height}, Clip skip: 2, ENSD: 31337"""
-        except Exception as e:
-            errors.display(e, 'novelai image parser')
-    return geninfo, items
-
-
-def image_data(data):
-    import gradio as gr
-    if data is None:
-        return gr.update(), None
-    err1 = None
-    err2 = None
-    try:
-        image = Image.open(io.BytesIO(data))
-        errors.log.debug(f'Decoded object: image={image}')
-        textinfo, _ = read_info_from_image(image)
-        return textinfo, None
-    except Exception as e:
-        err1 = e
-    try:
-        if len(data) > 1024 * 10:
-            errors.log.warning(f'Error decoding object: data too long: {len(data)}')
-            return gr.update(), None
-        text = data.decode('utf8')
-        errors.log.debug(f'Decoded object: size={len(text)}')
-        return text, None
-    except Exception as e:
-        err2 = e
-    errors.log.error(f'Error decoding object: {err1 or err2}')
-    return gr.update(), None
-
-
-def flatten(img, bgcolor):
-    """replaces transparency with bgcolor (example: "#ffffff"), returning an RGB mode image with no transparency"""
-    if img.mode == "RGBA":
-        background = Image.new('RGBA', img.size, bgcolor)
-        background.paste(img, mask=img)
-        img = background
-    return img.convert('RGB')
-
-
-def set_watermark(image, watermark):
-    from imwatermark import WatermarkEncoder
-    wm_type = 'bytes'
-    wm_method = 'dwtDctSvd'
-    wm_length = 32
-    length = wm_length // 8
-    info = image.info
-    data = np.asarray(image)
-    encoder = WatermarkEncoder()
-    text = f"{watermark:<{length}}"[:length]
-    bytearr = text.encode(encoding='ascii', errors='ignore')
-    try:
-        encoder.set_watermark(wm_type, bytearr)
-        encoded = encoder.encode(data, wm_method)
-        image = Image.fromarray(encoded)
-        image.info = info
-        shared.log.debug(f'Set watermark: {watermark} method={wm_method} bits={wm_length}')
-    except Exception as e:
-        shared.log.warning(f'Set watermark error: {watermark} method={wm_method} bits={wm_length} {e}')
-    return image
-
-
-def get_watermark(image):
-    from imwatermark import WatermarkDecoder
-    wm_type = 'bytes'
-    wm_method = 'dwtDctSvd'
-    wm_length = 32
-    data = np.asarray(image)
-    decoder = WatermarkDecoder(wm_type, wm_length)
-    try:
-        decoded = decoder.decode(data, wm_method)
-        wm = decoded.decode(encoding='ascii', errors='ignore')
-    except Exception:
-        wm = ''
-    return wm
+import datetime
+import io
+import re
+import os
+import math
+import json
+import uuid
+import string
+import hashlib
+import queue
+import threading
+from pathlib import Path
+from collections import namedtuple
+import pytz
+import numpy as np
+import piexif
+import piexif.helper
+from PIL import Image, ImageFont, ImageDraw, PngImagePlugin, ExifTags
+from modules import sd_samplers, shared, script_callbacks, errors, paths
+
+LANCZOS = (Image.Resampling.LANCZOS if hasattr(Image, 'Resampling') else Image.LANCZOS)
+debug = errors.log.info if os.environ.get('SD_PATH_DEBUG', None) is not None else lambda *args, **kwargs: None
+
+
+try:
+    from pi_heif import register_heif_opener
+    register_heif_opener()
+except Exception:
+    pass
+
+
+def check_grid_size(imgs):
+    mp = 0
+    for img in imgs:
+        mp += img.width * img.height
+    mp = round(mp / 1000000)
+    ok = mp <= shared.opts.img_max_size_mp
+    if not ok:
+        shared.log.warning(f'Maximum image size exceded: size={mp} maximum={shared.opts.img_max_size_mp} MPixels')
+    return ok
+
+
+def image_grid(imgs, batch_size=1, rows=None):
+    if rows is None:
+        if shared.opts.n_rows > 0:
+            rows = shared.opts.n_rows
+        elif shared.opts.n_rows == 0:
+            rows = batch_size
+        else:
+            rows = math.floor(math.sqrt(len(imgs)))
+            while len(imgs) % rows != 0:
+                rows -= 1
+    if rows > len(imgs):
+        rows = len(imgs)
+    cols = math.ceil(len(imgs) / rows)
+    params = script_callbacks.ImageGridLoopParams(imgs, cols, rows)
+    script_callbacks.image_grid_callback(params)
+    w, h = imgs[0].size
+    grid = Image.new('RGB', size=(params.cols * w, params.rows * h), color='black')
+    for i, img in enumerate(params.imgs):
+        grid.paste(img, box=(i % params.cols * w, i // params.cols * h))
+    return grid
+
+
+Grid = namedtuple("Grid", ["tiles", "tile_w", "tile_h", "image_w", "image_h", "overlap"])
+
+
+def split_grid(image, tile_w=512, tile_h=512, overlap=64):
+    w = image.width
+    h = image.height
+    non_overlap_width = tile_w - overlap
+    non_overlap_height = tile_h - overlap
+    cols = math.ceil((w - overlap) / non_overlap_width)
+    rows = math.ceil((h - overlap) / non_overlap_height)
+    dx = (w - tile_w) / (cols - 1) if cols > 1 else 0
+    dy = (h - tile_h) / (rows - 1) if rows > 1 else 0
+    grid = Grid([], tile_w, tile_h, w, h, overlap)
+    for row in range(rows):
+        row_images = []
+        y = int(row * dy)
+        if y + tile_h >= h:
+            y = h - tile_h
+        for col in range(cols):
+            x = int(col * dx)
+            if x + tile_w >= w:
+                x = w - tile_w
+            tile = image.crop((x, y, x + tile_w, y + tile_h))
+            row_images.append([x, tile_w, tile])
+        grid.tiles.append([y, tile_h, row_images])
+    return grid
+
+
+def combine_grid(grid):
+    def make_mask_image(r):
+        r = r * 255 / grid.overlap
+        r = r.astype(np.uint8)
+        return Image.fromarray(r, 'L')
+
+    mask_w = make_mask_image(np.arange(grid.overlap, dtype=np.float32).reshape((1, grid.overlap)).repeat(grid.tile_h, axis=0))
+    mask_h = make_mask_image(np.arange(grid.overlap, dtype=np.float32).reshape((grid.overlap, 1)).repeat(grid.image_w, axis=1))
+    combined_image = Image.new("RGB", (grid.image_w, grid.image_h))
+    for y, h, row in grid.tiles:
+        combined_row = Image.new("RGB", (grid.image_w, h))
+        for x, w, tile in row:
+            if x == 0:
+                combined_row.paste(tile, (0, 0))
+                continue
+            combined_row.paste(tile.crop((0, 0, grid.overlap, h)), (x, 0), mask=mask_w)
+            combined_row.paste(tile.crop((grid.overlap, 0, w, h)), (x + grid.overlap, 0))
+        if y == 0:
+            combined_image.paste(combined_row, (0, 0))
+            continue
+        combined_image.paste(combined_row.crop((0, 0, combined_row.width, grid.overlap)), (0, y), mask=mask_h)
+        combined_image.paste(combined_row.crop((0, grid.overlap, combined_row.width, h)), (0, y + grid.overlap))
+    return combined_image
+
+
+class GridAnnotation:
+    def __init__(self, text='', is_active=True):
+        self.text = text
+        self.is_active = is_active
+        self.size = None
+
+
+def draw_grid_annotations(im, width, height, hor_texts, ver_texts, margin=0):
+    def wrap(drawing, text, font, line_length):
+        lines = ['']
+        for word in text.split():
+            line = f'{lines[-1]} {word}'.strip()
+            if drawing.textlength(line, font=font) <= line_length:
+                lines[-1] = line
+            else:
+                lines.append(word)
+        return lines
+
+    def get_font(fontsize):
+        try:
+            return ImageFont.truetype(shared.opts.font or 'javascript/roboto.ttf', fontsize)
+        except Exception:
+            return ImageFont.truetype('javascript/roboto.ttf', fontsize)
+
+    def draw_texts(drawing: ImageDraw, draw_x, draw_y, lines, initial_fnt, initial_fontsize):
+        for line in lines:
+            fnt = initial_fnt
+            fontsize = initial_fontsize
+            while drawing.multiline_textsize(line.text, font=fnt)[0] > line.allowed_width and fontsize > 0:
+                fontsize -= 1
+                fnt = get_font(fontsize)
+            drawing.multiline_text((draw_x, draw_y + line.size[1] / 2), line.text, font=fnt, fill=color_active if line.is_active else color_inactive, anchor="mm", align="center")
+            if not line.is_active:
+                drawing.line((draw_x - line.size[0] // 2, draw_y + line.size[1] // 2, draw_x + line.size[0] // 2, draw_y + line.size[1] // 2), fill=color_inactive, width=4)
+            draw_y += line.size[1] + line_spacing
+
+    fontsize = (width + height) // 25
+    line_spacing = fontsize // 2
+    fnt = get_font(fontsize)
+    color_active = (0, 0, 0)
+    color_inactive = (153, 153, 153)
+    pad_left = 0 if sum([sum([len(line.text) for line in lines]) for lines in ver_texts]) == 0 else width * 3 // 4
+    cols = im.width // width
+    rows = im.height // height
+    assert cols == len(hor_texts), f'bad number of horizontal texts: {len(hor_texts)}; must be {cols}'
+    assert rows == len(ver_texts), f'bad number of vertical texts: {len(ver_texts)}; must be {rows}'
+    calc_img = Image.new("RGB", (1, 1), "white")
+    calc_d = ImageDraw.Draw(calc_img)
+    for texts, allowed_width in zip(hor_texts + ver_texts, [width] * len(hor_texts) + [pad_left] * len(ver_texts)):
+        items = [] + texts
+        texts.clear()
+        for line in items:
+            wrapped = wrap(calc_d, line.text, fnt, allowed_width)
+            texts += [GridAnnotation(x, line.is_active) for x in wrapped]
+        for line in texts:
+            bbox = calc_d.multiline_textbbox((0, 0), line.text, font=fnt)
+            line.size = (bbox[2] - bbox[0], bbox[3] - bbox[1])
+            line.allowed_width = allowed_width
+    hor_text_heights = [sum([line.size[1] + line_spacing for line in lines]) - line_spacing for lines in hor_texts]
+    ver_text_heights = [sum([line.size[1] + line_spacing for line in lines]) - line_spacing * len(lines) for lines in ver_texts]
+    pad_top = 0 if sum(hor_text_heights) == 0 else max(hor_text_heights) + line_spacing * 2
+    result = Image.new("RGB", (im.width + pad_left + margin * (cols-1), im.height + pad_top + margin * (rows-1)), "white")
+    for row in range(rows):
+        for col in range(cols):
+            cell = im.crop((width * col, height * row, width * (col+1), height * (row+1)))
+            result.paste(cell, (pad_left + (width + margin) * col, pad_top + (height + margin) * row))
+    d = ImageDraw.Draw(result)
+    for col in range(cols):
+        x = pad_left + (width + margin) * col + width / 2
+        y = pad_top / 2 - hor_text_heights[col] / 2
+        draw_texts(d, x, y, hor_texts[col], fnt, fontsize)
+    for row in range(rows):
+        x = pad_left / 2
+        y = pad_top + (height + margin) * row + height / 2 - ver_text_heights[row] / 2
+        draw_texts(d, x, y, ver_texts[row], fnt, fontsize)
+    return result
+
+
+def draw_prompt_matrix(im, width, height, all_prompts, margin=0):
+    prompts = all_prompts[1:]
+    boundary = math.ceil(len(prompts) / 2)
+    prompts_horiz = prompts[:boundary]
+    prompts_vert = prompts[boundary:]
+    hor_texts = [[GridAnnotation(x, is_active=pos & (1 << i) != 0) for i, x in enumerate(prompts_horiz)] for pos in range(1 << len(prompts_horiz))]
+    ver_texts = [[GridAnnotation(x, is_active=pos & (1 << i) != 0) for i, x in enumerate(prompts_vert)] for pos in range(1 << len(prompts_vert))]
+    return draw_grid_annotations(im, width, height, hor_texts, ver_texts, margin)
+
+
+def resize_image(resize_mode, im, width, height, upscaler_name=None, output_type='image'):
+    """
+    Resizes an image with the specified resize_mode, width, and height.
+    Args:
+        resize_mode: The mode to use when resizing the image.
+            0: No resie
+            1: Resize the image to the specified width and height.
+            2: Resize the image to fill the specified width and height, maintaining the aspect ratio, and then center the image within the dimensions, cropping the excess.
+            3: Resize the image to fit within the specified width and height, maintaining the aspect ratio, and then center the image within the dimensions, filling empty with data from image.
+        im: The image to resize.
+        width: The width to resize the image to.
+        height: The height to resize the image to.
+        upscaler_name: The name of the upscaler to use. If not provided, defaults to opts.upscaler_for_img2img.
+    """
+    upscaler_name = upscaler_name or shared.opts.upscaler_for_img2img
+
+    def resize(im, w, h):
+        if upscaler_name is None or upscaler_name == "None" or im.mode == 'L':
+            return im.resize((w, h), resample=LANCZOS)
+        scale = max(w / im.width, h / im.height)
+        if scale > 1.0:
+            upscalers = [x for x in shared.sd_upscalers if x.name == upscaler_name]
+            if len(upscalers) == 0:
+                upscaler = shared.sd_upscalers[0]
+                shared.log.warning(f"Could not find upscaler: {upscaler_name or '<empty string>'} using fallback: {upscaler.name}")
+            else:
+                upscaler = upscalers[0]
+            im = upscaler.scaler.upscale(im, scale, upscaler.data_path)
+        if im.width != w or im.height != h:
+            im = im.resize((w, h), resample=LANCZOS)
+        return im
+
+    if resize_mode == 0:
+        res = im.copy()
+    elif resize_mode == 1:
+        res = resize(im, width, height)
+    elif resize_mode == 2:
+        ratio = width / height
+        src_ratio = im.width / im.height
+        src_w = width if ratio > src_ratio else im.width * height // im.height
+        src_h = height if ratio <= src_ratio else im.height * width // im.width
+        resized = resize(im, src_w, src_h)
+        res = Image.new("RGB", (width, height))
+        res.paste(resized, box=(width // 2 - src_w // 2, height // 2 - src_h // 2))
+    else:
+        ratio = width / height
+        src_ratio = im.width / im.height
+        src_w = width if ratio < src_ratio else im.width * height // im.height
+        src_h = height if ratio >= src_ratio else im.height * width // im.width
+        resized = resize(im, src_w, src_h)
+        res = Image.new("RGB", (width, height))
+        res.paste(resized, box=(width // 2 - src_w // 2, height // 2 - src_h // 2))
+        if ratio < src_ratio:
+            fill_height = height // 2 - src_h // 2
+            res.paste(resized.resize((width, fill_height), box=(0, 0, width, 0)), box=(0, 0))
+            res.paste(resized.resize((width, fill_height), box=(0, resized.height, width, resized.height)), box=(0, fill_height + src_h))
+        elif ratio > src_ratio:
+            fill_width = width // 2 - src_w // 2
+            res.paste(resized.resize((fill_width, height), box=(0, 0, 0, height)), box=(0, 0))
+            res.paste(resized.resize((fill_width, height), box=(resized.width, 0, resized.width, height)), box=(fill_width + src_w, 0))
+    if output_type == 'np':
+        return np.array(res)
+    return res
+
+
+re_nonletters = re.compile(r'[\s' + string.punctuation + ']+')
+re_pattern = re.compile(r"(.*?)(?:\[([^\[\]]+)\]|$)")
+re_pattern_arg = re.compile(r"(.*)<([^>]*)>$")
+re_attention = re.compile(r'[\(*\[*](\w+)(:\d+(\.\d+))?[\)*\]*]|')
+re_network = re.compile(r'\<\w+:(\w+)(:\d+(\.\d+))?\>|')
+re_brackets = re.compile(r'[\([{})\]]')
+
+NOTHING = object()
+
+
+class FilenameGenerator:
+    replacements = {
+        'width': lambda self: self.image.width,
+        'height': lambda self: self.image.height,
+        'batch_number': lambda self: self.batch_number,
+        'iter_number': lambda self: self.iter_number,
+        'num': lambda self: NOTHING if self.p.n_iter == 1 and self.p.batch_size == 1 else self.p.iteration * self.p.batch_size + self.p.batch_index + 1,
+        'generation_number': lambda self: NOTHING if self.p.n_iter == 1 and self.p.batch_size == 1 else self.p.iteration * self.p.batch_size + self.p.batch_index + 1,
+        'date': lambda self: datetime.datetime.now().strftime('%Y-%m-%d'),
+        'datetime': lambda self, *args: self.datetime(*args),  # accepts formats: [datetime], [datetime<Format>], [datetime<Format><Time Zone>]
+        'hasprompt': lambda self, *args: self.hasprompt(*args),  # accepts formats:[hasprompt<prompt1|default><prompt2>..]
+        'hash': lambda self: self.image_hash(),
+        'image_hash': lambda self: self.image_hash(),
+        'timestamp': lambda self: getattr(self.p, "job_timestamp", shared.state.job_timestamp),
+        'job_timestamp': lambda self: getattr(self.p, "job_timestamp", shared.state.job_timestamp),
+
+        'model': lambda self: shared.sd_model.sd_checkpoint_info.title,
+        'model_shortname': lambda self: shared.sd_model.sd_checkpoint_info.model_name,
+        'model_name': lambda self: shared.sd_model.sd_checkpoint_info.model_name,
+        'model_hash': lambda self: shared.sd_model.sd_checkpoint_info.shorthash,
+
+        'prompt': lambda self: self.prompt_full(),
+        'prompt_no_styles': lambda self: self.prompt_no_style(),
+        'prompt_words': lambda self: self.prompt_words(),
+        'prompt_hash': lambda self: hashlib.sha256(self.prompt.encode()).hexdigest()[0:8],
+
+        'sampler': lambda self: self.p and self.p.sampler_name,
+        'seed': lambda self: str(self.seed) if self.seed is not None else '',
+        'steps': lambda self: self.p and self.p.steps,
+        'styles': lambda self: self.p and ", ".join([style for style in self.p.styles if not style == "None"]) or "None",
+        'uuid': lambda self: str(uuid.uuid4()),
+    }
+    default_time_format = '%Y%m%d%H%M%S'
+
+    def __init__(self, p, seed, prompt, image, grid=False):
+        self.p = p
+        self.seed = seed
+        self.prompt = prompt
+        self.image = image
+        if not grid:
+            self.batch_number = NOTHING if self.p is None or getattr(self.p, 'batch_size', 1) == 1 else (self.p.batch_index + 1 if hasattr(self.p, 'batch_index') else NOTHING)
+            self.iter_number = NOTHING if self.p is None or getattr(self.p, 'n_iter', 1) == 1 else (self.p.iteration + 1 if hasattr(self.p, 'iteration') else NOTHING)
+        else:
+            self.batch_number = NOTHING
+            self.iter_number = NOTHING
+
+    def hasprompt(self, *args):
+        lower = self.prompt.lower()
+        if self.p is None or self.prompt is None:
+            return None
+        outres = ""
+        for arg in args:
+            if arg != "":
+                division = arg.split("|")
+                expected = division[0].lower()
+                default = division[1] if len(division) > 1 else ""
+                if lower.find(expected) >= 0:
+                    outres = f'{outres}{expected}'
+                else:
+                    outres = outres if default == "" else f'{outres}{default}'
+        return outres
+
+    def image_hash(self):
+        if self.image is None:
+            return None
+        import base64
+        from io import BytesIO
+        buffered = BytesIO()
+        self.image.save(buffered, format="JPEG")
+        img_str = base64.b64encode(buffered.getvalue())
+        shorthash = hashlib.sha256(img_str).hexdigest()[0:8]
+        return shorthash
+
+    def prompt_full(self):
+        return self.prompt_sanitize(self.prompt)
+
+    def prompt_words(self):
+        if self.prompt is None:
+            return ''
+        no_attention = re_attention.sub(r'\1', self.prompt)
+        no_network = re_network.sub(r'\1', no_attention)
+        no_brackets = re_brackets.sub('', no_network)
+        words = [x for x in re_nonletters.split(no_brackets or "") if len(x) > 0]
+        prompt = " ".join(words[0:shared.opts.directories_max_prompt_words])
+        return self.prompt_sanitize(prompt)
+
+    def prompt_no_style(self):
+        if self.p is None or self.prompt is None:
+            return None
+        prompt_no_style = self.prompt
+        for style in shared.prompt_styles.get_style_prompts(self.p.styles):
+            if len(style) > 0:
+                for part in style.split("{prompt}"):
+                    prompt_no_style = prompt_no_style.replace(part, "").replace(", ,", ",")
+                prompt_no_style = prompt_no_style.replace(style, "")
+        return self.prompt_sanitize(prompt_no_style)
+
+    def datetime(self, *args):
+        time_datetime = datetime.datetime.now()
+        time_format = args[0] if len(args) > 0 and args[0] != "" else self.default_time_format
+        try:
+            time_zone = pytz.timezone(args[1]) if len(args) > 1 else None
+        except pytz.exceptions.UnknownTimeZoneError:
+            time_zone = None
+        time_zone_time = time_datetime.astimezone(time_zone)
+        try:
+            formatted_time = time_zone_time.strftime(time_format)
+        except (ValueError, TypeError):
+            formatted_time = time_zone_time.strftime(self.default_time_format)
+        return formatted_time
+
+    def prompt_sanitize(self, prompt):
+        invalid_chars = '#<>:\'"\\|?*\n\t\r'
+        sanitized = prompt.translate({ ord(x): '_' for x in invalid_chars }).strip()
+        debug(f'Prompt sanitize: input="{prompt}" output={sanitized}')
+        return sanitized
+
+    def sanitize(self, filename):
+        invalid_chars = '\'"|?*\n\t\r' # <https://learn.microsoft.com/en-us/windows/win32/fileio/naming-a-file>
+        invalid_folder = ':'
+        invalid_files = ['CON', 'PRN', 'AUX', 'NUL', 'NULL', 'COM0', 'COM1', 'LPT0', 'LPT1']
+        invalid_prefix = ', '
+        invalid_suffix = '.,_ '
+        fn, ext = os.path.splitext(filename)
+        parts = Path(fn).parts
+        newparts = []
+        for i, part in enumerate(parts):
+            part = part.translate({ ord(x): '_' for x in invalid_chars })
+            if i > 0 or (len(part) >= 2 and part[1] != invalid_folder): # skip drive, otherwise remove
+                part = part.translate({ ord(x): '_' for x in invalid_folder })
+            part = part.lstrip(invalid_prefix).rstrip(invalid_suffix)
+            if part in invalid_files: # reserved names
+                [part := part.replace(word, '_') for word in invalid_files] # pylint: disable=expression-not-assigned
+            newparts.append(part)
+        fn = Path(*newparts)
+        max_length = os.statvfs(__file__).f_namemax - 32 if hasattr(os, 'statvfs') else 230
+        fn = str(fn)[:max_length-max(4, len(ext))].rstrip(invalid_suffix) + ext
+        debug(f'Filename sanitize: input="{filename}" parts={parts} output="{fn}" ext={ext} max={max_length} len={len(fn)}')
+        return fn
+
+    def apply(self, x):
+        res = ''
+        for m in re_pattern.finditer(x):
+            text, pattern = m.groups()
+            if pattern is None:
+                res += text
+                continue
+            pattern_args = []
+            while True:
+                m = re_pattern_arg.match(pattern)
+                if m is None:
+                    break
+                pattern, arg = m.groups()
+                pattern_args.insert(0, arg)
+            fun = self.replacements.get(pattern.lower())
+            if fun is not None:
+                try:
+                    replacement = fun(self, *pattern_args)
+                except Exception as e:
+                    replacement = None
+                    shared.log.error(f'Filename apply pattern: {x} {e}')
+                if replacement == NOTHING:
+                    continue
+                if replacement is not None:
+                    res += text + str(replacement).replace('/', '-').replace('\\', '-')
+                    continue
+            else:
+                res += text + f'[{pattern}]' # reinsert unknown pattern
+        return res
+
+
+def get_next_sequence_number(path, basename):
+    """
+    Determines and returns the next sequence number to use when saving an image in the specified directory.
+    """
+    result = -1
+    if basename != '':
+        basename = f"{basename}-"
+    prefix_length = len(basename)
+    if not os.path.isdir(path):
+        return 0
+    for p in os.listdir(path):
+        if p.startswith(basename):
+            parts = os.path.splitext(p[prefix_length:])[0].split('-')  # splits the filename (removing the basename first if one is defined, so the sequence number is always the first element)
+            try:
+                result = max(int(parts[0]), result)
+            except ValueError:
+                pass
+    return result + 1
+
+
+def atomically_save_image():
+    Image.MAX_IMAGE_PIXELS = None # disable check in Pillow and rely on check below to allow large custom image sizes
+    while True:
+        image, filename, extension, params, exifinfo, filename_txt = save_queue.get()
+        fn = filename + extension
+        filename = filename.strip()
+        if extension[0] != '.': # add dot if missing
+            extension = '.' + extension
+        try:
+            image_format = Image.registered_extensions()[extension]
+        except Exception:
+            shared.log.warning(f'Unknown image format: {extension}')
+            image_format = 'JPEG'
+        if shared.opts.image_watermark_enabled:
+            image = set_watermark(image, shared.opts.image_watermark)
+        shared.log.debug(f'Saving: image="{fn}" type={image_format} size={image.width}x{image.height}')
+        # actual save
+        exifinfo = (exifinfo or "") if shared.opts.image_metadata else ""
+        if image_format == 'PNG':
+            pnginfo_data = PngImagePlugin.PngInfo()
+            for k, v in params.pnginfo.items():
+                pnginfo_data.add_text(k, str(v))
+            try:
+                image.save(fn, format=image_format, compress_level=6, pnginfo=pnginfo_data if shared.opts.image_metadata else None)
+            except Exception as e:
+                shared.log.warning(f'Image save failed: {fn} {e}')
+        elif image_format == 'JPEG':
+            if image.mode == 'RGBA':
+                shared.log.warning('Saving RGBA image as JPEG: Alpha channel will be lost')
+                image = image.convert("RGB")
+            elif image.mode == 'I;16':
+                image = image.point(lambda p: p * 0.0038910505836576).convert("L")
+            exif_bytes = piexif.dump({ "Exif": { piexif.ExifIFD.UserComment: piexif.helper.UserComment.dump(exifinfo, encoding="unicode") } })
+            try:
+                image.save(fn, format=image_format, optimize=True, quality=shared.opts.jpeg_quality, exif=exif_bytes)
+            except Exception as e:
+                shared.log.warning(f'Image save failed: {fn} {e}')
+        elif image_format == 'WEBP':
+            if image.mode == 'I;16':
+                image = image.point(lambda p: p * 0.0038910505836576).convert("RGB")
+            exif_bytes = piexif.dump({ "Exif": { piexif.ExifIFD.UserComment: piexif.helper.UserComment.dump(exifinfo, encoding="unicode") } })
+            try:
+                image.save(fn, format=image_format, quality=shared.opts.jpeg_quality, lossless=shared.opts.webp_lossless, exif=exif_bytes)
+            except Exception as e:
+                shared.log.warning(f'Image save failed: {fn} {e}')
+        else:
+            # shared.log.warning(f'Unrecognized image format: {extension} attempting save as {image_format}')
+            try:
+                image.save(fn, format=image_format, quality=shared.opts.jpeg_quality)
+            except Exception as e:
+                shared.log.warning(f'Image save failed: {fn} {e}')
+        # additional metadata saved in files
+        if shared.opts.save_txt and len(exifinfo) > 0:
+            try:
+                with open(filename_txt, "w", encoding="utf8") as file:
+                    file.write(f"{exifinfo}\n")
+                shared.log.debug(f'Saving: text="{filename_txt}"')
+            except Exception as e:
+                shared.log.warning(f'Image description save failed: {filename_txt} {e}')
+        with open(os.path.join(paths.data_path, "params.txt"), "w", encoding="utf8") as file:
+            file.write(exifinfo)
+        if shared.opts.save_log_fn != '' and len(exifinfo) > 0:
+            fn = os.path.join(paths.data_path, shared.opts.save_log_fn)
+            entries = shared.readfile(fn)
+            idx = len(list(entries))
+            if idx == 0:
+                entries = []
+            entry = { 'id': idx, 'filename': filename, 'time': datetime.datetime.now().isoformat(), 'info': exifinfo }
+            entries.append(entry)
+            shared.writefile(entries, fn, mode='w')
+        save_queue.task_done()
+
+
+save_queue = queue.Queue()
+save_thread = threading.Thread(target=atomically_save_image, daemon=True)
+save_thread.start()
+
+
+def save_image(image, path, basename = '', seed=None, prompt=None, extension=shared.opts.samples_format, info=None, short_filename=False, no_prompt=False, grid=False, pnginfo_section_name='parameters', p=None, existing_info=None, forced_filename=None, suffix="", save_to_dirs=None): # pylint: disable=unused-argument
+    if image is None:
+        shared.log.warning('Image is none')
+        return None, None
+    if not check_grid_size([image]):
+        return None, None
+    if path is None or len(path) == 0: # set default path to avoid errors when functions are triggered manually or via api and param is not set
+        path = shared.opts.outdir_save
+    namegen = FilenameGenerator(p, seed, prompt, image, grid=grid)
+    if shared.opts.save_to_dirs:
+        dirname = namegen.apply(shared.opts.directories_filename_pattern or "[prompt_words]")
+        path = os.path.join(path, dirname)
+    if forced_filename is None:
+        if short_filename or seed is None:
+            file_decoration = ""
+        if shared.opts.samples_filename_pattern and len(shared.opts.samples_filename_pattern) > 0:
+            file_decoration = shared.opts.samples_filename_pattern
+        else:
+            file_decoration = "[seq]-[prompt_words]"
+        file_decoration = namegen.apply(file_decoration)
+        file_decoration += suffix
+    filename = os.path.join(path, f"{file_decoration}.{extension}") if basename == '' else os.path.join(path, f"{basename}-{file_decoration}.{extension}")
+    pnginfo = existing_info or {}
+    if info is not None:
+        pnginfo[pnginfo_section_name] = info
+    params = script_callbacks.ImageSaveParams(image, p, filename, pnginfo)
+    params.filename = namegen.sanitize(filename)
+    dirname = os.path.dirname(params.filename)
+    os.makedirs(dirname, exist_ok=True)
+    # sequence
+    if shared.opts.save_images_add_number or '[seq]' in params.filename:
+        if '[seq]' not in params.filename:
+            params.filename = os.path.join(os.path.dirname(params.filename), f"[seq]-{os.path.basename(params.filename)}")
+        basecount = get_next_sequence_number(dirname, basename)
+        for i in range(9999):
+            seq = f"{basecount + i:05}" if basename == '' else f"{basename}-{basecount + i:04}"
+            filename = params.filename.replace('[seq]', seq)
+            if not os.path.exists(filename):
+                debug(f'Prompt sequence: input="{params.filename}" seq={seq} output="{filename}"')
+                params.filename = filename
+                break
+    # callbacks
+    script_callbacks.before_image_saved_callback(params)
+    exifinfo = params.pnginfo.get('UserComment', '')
+    exifinfo = (exifinfo + ', ' if len(exifinfo) > 0 else '') + params.pnginfo.get(pnginfo_section_name, '')
+    filename, extension = os.path.splitext(params.filename)
+    filename_txt = f"{filename}.txt" if shared.opts.save_txt and len(exifinfo) > 0 else None
+    save_queue.put((params.image, filename, extension, params, exifinfo, filename_txt)) # actual save is executed in a thread that polls data from queue
+    save_queue.join()
+    if not hasattr(params.image, 'already_saved_as'):
+        debug(f'Image marked: "{params.filename}"')
+        params.image.already_saved_as = params.filename
+    script_callbacks.image_saved_callback(params)
+    return params.filename, filename_txt
+
+
+def safe_decode_string(s: bytes):
+    remove_prefix = lambda text, prefix: text[len(prefix):] if text.startswith(prefix) else text # pylint: disable=unnecessary-lambda-assignment
+    for encoding in ['utf-8', 'utf-16', 'ascii', 'latin_1', 'cp1252', 'cp437']: # try different encodings
+        try:
+            s = remove_prefix(s, b'UNICODE')
+            s = remove_prefix(s, b'ASCII')
+            s = remove_prefix(s, b'\x00')
+            val = s.decode(encoding, errors="strict")
+            val = re.sub(r'[\x00-\x09]', '', val).strip() # remove remaining special characters
+            if len(val) == 0: # remove empty strings
+                val = None
+            return val
+        except Exception:
+            pass
+    return None
+
+
+def read_info_from_image(image):
+    items = image.info or {}
+    geninfo = items.pop('parameters', None)
+    if geninfo is None:
+        geninfo = items.pop('UserComment', None)
+    if geninfo is not None and len(geninfo) > 0:
+        if 'UserComment' in geninfo:
+            geninfo = geninfo['UserComment']
+        items['UserComment'] = geninfo
+
+    if "exif" in items:
+        try:
+            exif = piexif.load(items["exif"])
+        except Exception as e:
+            shared.log.error(f'Error loading EXIF data: {e}')
+            exif = {}
+        for _key, subkey in exif.items():
+            if isinstance(subkey, dict):
+                for key, val in subkey.items():
+                    if isinstance(val, bytes): # decode bytestring
+                        val = safe_decode_string(val)
+                    if isinstance(val, tuple) and isinstance(val[0], int) and isinstance(val[1], int) and val[1] > 0: # convert camera ratios
+                        val = round(val[0] / val[1], 2)
+                    if val is not None and key in ExifTags.TAGS: # add known tags
+                        if ExifTags.TAGS[key] == 'UserComment': # add geninfo from UserComment
+                            geninfo = val
+                            items['parameters'] = val
+                        else:
+                            items[ExifTags.TAGS[key]] = val
+                    elif val is not None and key in ExifTags.GPSTAGS:
+                        items[ExifTags.GPSTAGS[key]] = val
+    wm = get_watermark(image)
+    if wm != '':
+        # geninfo += f' Watermark: {wm}'
+        items['watermark'] = wm
+
+    for key, val in items.items():
+        if isinstance(val, bytes): # decode bytestring
+            items[key] = safe_decode_string(val)
+
+    for key in ['exif', 'ExifOffset', 'JpegIFOffset', 'JpegIFByteCount', 'ExifVersion', 'icc_profile', 'jfif', 'jfif_version', 'jfif_unit', 'jfif_density', 'adobe', 'photoshop', 'loop', 'duration', 'dpi']: # remove unwanted tags
+        items.pop(key, None)
+
+    if items.get("Software", None) == "NovelAI":
+        try:
+            json_info = json.loads(items["Comment"])
+            sampler = sd_samplers.samplers_map.get(json_info["sampler"], "Euler a")
+            geninfo = f"""{items["Description"]}
+Negative prompt: {json_info["uc"]}
+Steps: {json_info["steps"]}, Sampler: {sampler}, CFG scale: {json_info["scale"]}, Seed: {json_info["seed"]}, Size: {image.width}x{image.height}, Clip skip: 2, ENSD: 31337"""
+        except Exception as e:
+            errors.display(e, 'novelai image parser')
+    return geninfo, items
+
+
+def image_data(data):
+    import gradio as gr
+    if data is None:
+        return gr.update(), None
+    err1 = None
+    err2 = None
+    try:
+        image = Image.open(io.BytesIO(data))
+        errors.log.debug(f'Decoded object: image={image}')
+        textinfo, _ = read_info_from_image(image)
+        return textinfo, None
+    except Exception as e:
+        err1 = e
+    try:
+        if len(data) > 1024 * 10:
+            errors.log.warning(f'Error decoding object: data too long: {len(data)}')
+            return gr.update(), None
+        text = data.decode('utf8')
+        errors.log.debug(f'Decoded object: size={len(text)}')
+        return text, None
+    except Exception as e:
+        err2 = e
+    errors.log.error(f'Error decoding object: {err1 or err2}')
+    return gr.update(), None
+
+
+def flatten(img, bgcolor):
+    """replaces transparency with bgcolor (example: "#ffffff"), returning an RGB mode image with no transparency"""
+    if img.mode == "RGBA":
+        background = Image.new('RGBA', img.size, bgcolor)
+        background.paste(img, mask=img)
+        img = background
+    return img.convert('RGB')
+
+
+def set_watermark(image, watermark):
+    from imwatermark import WatermarkEncoder
+    wm_type = 'bytes'
+    wm_method = 'dwtDctSvd'
+    wm_length = 32
+    length = wm_length // 8
+    info = image.info
+    data = np.asarray(image)
+    encoder = WatermarkEncoder()
+    text = f"{watermark:<{length}}"[:length]
+    bytearr = text.encode(encoding='ascii', errors='ignore')
+    try:
+        encoder.set_watermark(wm_type, bytearr)
+        encoded = encoder.encode(data, wm_method)
+        image = Image.fromarray(encoded)
+        image.info = info
+        shared.log.debug(f'Set watermark: {watermark} method={wm_method} bits={wm_length}')
+    except Exception as e:
+        shared.log.warning(f'Set watermark error: {watermark} method={wm_method} bits={wm_length} {e}')
+    return image
+
+
+def get_watermark(image):
+    from imwatermark import WatermarkDecoder
+    wm_type = 'bytes'
+    wm_method = 'dwtDctSvd'
+    wm_length = 32
+    data = np.asarray(image)
+    decoder = WatermarkDecoder(wm_type, wm_length)
+    try:
+        decoded = decoder.decode(data, wm_method)
+        wm = decoded.decode(encoding='ascii', errors='ignore')
+    except Exception:
+        wm = ''
+    return wm