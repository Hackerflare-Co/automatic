--- conflicted
+++ resolved
@@ -1,1848 +1,494 @@
-<<<<<<< HEAD
-import os
-import json
-import mimetypes
-from functools import reduce
-
-import gradio as gr
-import gradio.routes
-import gradio.utils
-import numpy as np
-from PIL import Image
-from modules.call_queue import wrap_gradio_gpu_call, wrap_queued_call, wrap_gradio_call
-from modules import timer, shared, theme, sd_models, script_callbacks, modelloader, prompt_parser, ui_common, ui_loadsave, ui_symbols, generation_parameters_copypaste
-from modules.ui_components import FormRow, FormGroup, ToolButton, FormHTML
-from modules.paths import script_path, data_path
-from modules.dml import directml_override_opts
-import modules.scripts
-import modules.textual_inversion.ui
-import modules.hypernetworks.ui
-import modules.errors
-
-
-modules.errors.install()
-mimetypes.init()
-mimetypes.add_type('application/javascript', '.js')
-log = shared.log
-opts = shared.opts
-cmd_opts = shared.cmd_opts
-ui_system_tabs = None
-switch_values_symbol = ui_symbols.switch
-detect_image_size_symbol = ui_symbols.detect
-paste_symbol = ui_symbols.paste
-clear_prompt_symbol = ui_symbols.clear
-restore_progress_symbol = ui_symbols.apply
-folder_symbol = ui_symbols.folder
-extra_networks_symbol = ui_symbols.networks
-apply_style_symbol = ui_symbols.apply
-save_style_symbol = ui_symbols.save
-txt2img_paste_fields = []
-img2img_paste_fields = []
-txt2img_args = []
-img2img_args = []
-paste_function = None
-
-
-if not cmd_opts.share and not cmd_opts.listen:
-    # fix gradio phoning home
-    gradio.utils.version_check = lambda: None
-    gradio.utils.get_local_ip_address = lambda: '127.0.0.1'
-
-
-def gr_show(visible=True):
-    return {"visible": visible, "__type__": "update"}
-
-
-def create_output_panel(tabname, outdir): # pylint: disable=unused-argument # outdir is used by extensions
-    a, b, c, _d, e = ui_common.create_output_panel(tabname)
-    return a, b, c, e
-
-
-def plaintext_to_html(text): # may be referenced by extensions
-    return ui_common.plaintext_to_html(text)
-
-
-def infotext_to_html(text): # may be referenced by extensions
-    return ui_common.infotext_to_html(text)
-
-
-def send_gradio_gallery_to_image(x):
-    if len(x) == 0:
-        return None
-    return generation_parameters_copypaste.image_from_url_text(x[0])
-
-
-def add_style(name: str, prompt: str, negative_prompt: str):
-    from modules import styles
-    if name is None:
-        return [gr_show() for x in range(4)]
-    style = styles.Style(name, prompt, negative_prompt)
-    shared.prompt_styles.styles[style.name] = style
-    shared.prompt_styles.save_styles(shared.opts.styles_dir)
-    return [gr.Dropdown.update(visible=True, choices=list(shared.prompt_styles.styles)) for _ in range(2)]
-
-
-def calc_resolution_hires(width, height, hr_scale, hr_resize_x, hr_resize_y, hr_upscaler):
-    from modules import processing, devices
-    if hr_upscaler == "None":
-        return "Hires resize: None"
-    p = processing.StableDiffusionProcessingTxt2Img(width=width, height=height, enable_hr=True, hr_scale=hr_scale, hr_resize_x=hr_resize_x, hr_resize_y=hr_resize_y)
-    p.init_hr()
-    with devices.autocast():
-        p.init([""], [0], [0])
-    return f"Hires resize: from <span class='resolution'>{p.width}x{p.height}</span> to <span class='resolution'>{p.hr_resize_x or p.hr_upscale_to_x}x{p.hr_resize_y or p.hr_upscale_to_y}</span>"
-
-
-def resize_from_to_html(width, height, scale_by):
-    target_width = int(width * scale_by)
-    target_height = int(height * scale_by)
-    if not target_width or not target_height:
-        return "Hires resize: no image selected"
-    return f"Hires resize: from <span class='resolution'>{width}x{height}</span> to <span class='resolution'>{target_width}x{target_height}</span>"
-
-
-def apply_styles(prompt, prompt_neg, styles):
-    prompt = shared.prompt_styles.apply_styles_to_prompt(prompt, styles)
-    prompt_neg = shared.prompt_styles.apply_negative_styles_to_prompt(prompt_neg, styles)
-    return [gr.Textbox.update(value=prompt), gr.Textbox.update(value=prompt_neg), gr.Dropdown.update(value=[])]
-
-
-def parse_style(styles):
-    return styles.split('|')
-
-
-def process_interrogate(interrogation_function, mode, ii_input_files, ii_input_dir, ii_output_dir, *ii_singles):
-    mode = int(mode)
-    if mode in {0, 1, 3, 4}:
-        return [interrogation_function(ii_singles[mode]), None]
-    if mode == 2:
-        return [interrogation_function(ii_singles[mode]["image"]), None]
-    if mode == 5:
-        if len(ii_input_files) > 0:
-            images = [f.name for f in ii_input_files]
-        else:
-            if not os.path.isdir(ii_input_dir):
-                log.error(f"Interrogate: Input directory not found: {ii_input_dir}")
-                return [gr.update(), None]
-            images = shared.listfiles(ii_input_dir)
-        if ii_output_dir != "":
-            os.makedirs(ii_output_dir, exist_ok=True)
-        else:
-            ii_output_dir = ii_input_dir
-        for image in images:
-            img = Image.open(image)
-            filename = os.path.basename(image)
-            left, _ = os.path.splitext(filename)
-            print(interrogation_function(img), file=open(os.path.join(ii_output_dir, f"{left}.txt"), 'a', encoding='utf-8')) # pylint: disable=consider-using-with
-    return [gr.update(), None]
-
-
-def interrogate(image):
-    if image is None:
-        log.error("Interrogate: no image selected")
-        return gr.update()
-    prompt = shared.interrogator.interrogate(image.convert("RGB"))
-    return gr.update() if prompt is None else prompt
-
-
-def interrogate_deepbooru(image):
-    from modules import deepbooru
-    prompt = deepbooru.model.tag(image)
-    return gr.update() if prompt is None else prompt
-
-
-def create_batch_inputs(tab):
-    with gr.Accordion(open=False, label="Batch", elem_id=f"{tab}_batch", elem_classes=["small-accordion"]):
-        with FormRow(elem_id=f"{tab}_row_batch"):
-            batch_count = gr.Slider(minimum=1, step=1, label='Batch count', value=1, elem_id=f"{tab}_batch_count")
-            batch_size = gr.Slider(minimum=1, maximum=32, step=1, label='Batch size', value=1, elem_id=f"{tab}_batch_size")
-            batch_switch_btn = ToolButton(value=ui_symbols.switch, elem_id=f"{tab}_batch_switch_btn", label="Switch dims")
-            batch_switch_btn.click(lambda w, h: (h, w), inputs=[batch_count, batch_size], outputs=[batch_count, batch_size], show_progress=False)
-    return batch_count, batch_size
-
-
-def create_seed_inputs(tab, reuse_visible=True):
-    with gr.Accordion(open=False, label="Seed", elem_id=f"{tab}_seed_group", elem_classes=["small-accordion"]):
-        with FormRow(elem_id=f"{tab}_seed_row", variant="compact"):
-            seed = gr.Number(label='Initial seed', value=-1, elem_id=f"{tab}_seed", container=True)
-            random_seed = ToolButton(ui_symbols.random, elem_id=f"{tab}_random_seed", label='Random seed')
-            reuse_seed = ToolButton(ui_symbols.reuse, elem_id=f"{tab}_reuse_seed", label='Reuse seed', visible=reuse_visible)
-        with FormRow(elem_id=f"{tab}_subseed_row", variant="compact", visible=shared.backend==shared.Backend.ORIGINAL):
-            subseed = gr.Number(label='Variation', value=-1, elem_id=f"{tab}_subseed", container=True)
-            random_subseed = ToolButton(ui_symbols.random, elem_id=f"{tab}_random_subseed")
-            reuse_subseed = ToolButton(ui_symbols.reuse, elem_id=f"{tab}_reuse_subseed", visible=reuse_visible)
-            subseed_strength = gr.Slider(label='Variation strength', value=0.0, minimum=0, maximum=1, step=0.01, elem_id=f"{tab}_subseed_strength")
-        with FormRow(visible=False):
-            seed_resize_from_w = gr.Slider(minimum=0, maximum=4096, step=8, label="Resize seed from width", value=0, elem_id=f"{tab}_seed_resize_from_w")
-            seed_resize_from_h = gr.Slider(minimum=0, maximum=4096, step=8, label="Resize seed from height", value=0, elem_id=f"{tab}_seed_resize_from_h")
-        random_seed.click(fn=lambda: [-1, -1], show_progress=False, inputs=[], outputs=[seed, subseed])
-        random_subseed.click(fn=lambda: -1, show_progress=False, inputs=[], outputs=[subseed])
-    return seed, reuse_seed, subseed, reuse_subseed, subseed_strength, seed_resize_from_h, seed_resize_from_w
-
-
-def create_advanced_inputs(tab):
-    with gr.Accordion(open=False, label="Advanced", elem_id=f"{tab}_advanced", elem_classes=["small-accordion"]):
-        with gr.Group():
-            with FormRow():
-                cfg_scale = gr.Slider(minimum=0.0, maximum=30.0, step=0.1, label='CFG scale', value=6.0, elem_id=f"{tab}_cfg_scale")
-                clip_skip = gr.Slider(label='CLIP skip', value=1, minimum=1, maximum=14, step=1, elem_id=f"{tab}_clip_skip", interactive=True)
-            with FormRow():
-                image_cfg_scale = gr.Slider(minimum=0.0, maximum=30.0, step=0.1, label='Secondary CFG scale', value=6.0, elem_id=f"{tab}_image_cfg_scale")
-                diffusers_guidance_rescale = gr.Slider(minimum=0.0, maximum=1.0, step=0.05, label='Guidance rescale', value=0.7, elem_id=f"{tab}_image_cfg_rescale", visible=shared.backend == shared.Backend.DIFFUSERS)
-        with gr.Group():
-            with FormRow():
-                full_quality = gr.Checkbox(label='Full quality', value=True, elem_id=f"{tab}_full_quality")
-                restore_faces = gr.Checkbox(label='Face restore', value=False, visible=len(shared.face_restorers) > 1, elem_id=f"{tab}_restore_faces")
-                tiling = gr.Checkbox(label='Tiling', value=False, elem_id=f"{tab}_tiling", visible=shared.backend == shared.Backend.ORIGINAL)
-        with gr.Group(visible=shared.backend == shared.Backend.DIFFUSERS):
-            with FormRow():
-                hdr_clamp = gr.Checkbox(label='HDR clamp', value=False, elem_id=f"{tab}_hdr_clamp")
-                hdr_boundary = gr.Slider(minimum=0.0, maximum=10.0, step=0.1, value=4.0,  label='Range', elem_id=f"{tab}_hdr_boundary")
-                hdr_threshold = gr.Slider(minimum=0.0, maximum=1.0, step=0.01, value=0.95,  label='Threshold', elem_id=f"{tab}_hdr_threshold")
-            with FormRow():
-                hdr_center = gr.Checkbox(label='HDR center', value=False, elem_id=f"{tab}_hdr_center")
-                hdr_channel_shift = gr.Slider(minimum=0.0, maximum=2.0, step=0.1, value=1.0,  label='Channel shift', elem_id=f"{tab}_hdr_channel_shift")
-                hdr_full_shift = gr.Slider(minimum=0.0, maximum=2.0, step=0.1, value=1,  label='Full shift', elem_id=f"{tab}_hdr_full_shift")
-            with FormRow():
-                hdr_maximize = gr.Checkbox(label='HDR maximize', value=False, elem_id=f"{tab}_hdr_maximize")
-                hdr_max_center = gr.Slider(minimum=0.0, maximum=2.0, step=0.1, value=0.6,  label='Center', elem_id=f"{tab}_hdr_max_center")
-                hdr_max_boundry = gr.Slider(minimum=0.5, maximum=2.0, step=0.1, value=1.0,  label='Range', elem_id=f"{tab}_hdr_max_boundry")
-    return cfg_scale, clip_skip, image_cfg_scale, diffusers_guidance_rescale, full_quality, restore_faces, tiling, hdr_clamp, hdr_boundary, hdr_threshold, hdr_center, hdr_channel_shift, hdr_full_shift, hdr_maximize, hdr_max_center, hdr_max_boundry
-
-
-def create_resize_inputs(tab, images, time_selector=False, scale_visible=True, mode=None):
-    dummy_component = gr.Number(visible=False, value=0)
-    with gr.Accordion(open=False, label="Resize", elem_classes=["small-accordion"], elem_id=f"{tab}_resize_group"):
-        with gr.Row():
-            if mode is not None:
-                resize_mode = gr.Radio(label="Resize mode", elem_id=f"{tab}_resize_mode", choices=shared.resize_modes, type="index", value=mode, visible=False)
-            else:
-                resize_mode = gr.Radio(label="Resize mode", elem_id=f"{tab}_resize_mode", choices=shared.resize_modes, type="index", value='None')
-            resize_time = gr.Radio(label="Resize order", elem_id=f"{tab}_resize_order", choices=['Before', 'After'], value="Before", visible=time_selector)
-        with gr.Row():
-            resize_name = gr.Dropdown(label="Resize method", elem_id=f"{tab}_resize_name", choices=[x.name for x in shared.sd_upscalers], value=opts.upscaler_for_img2img)
-            create_refresh_button(resize_name, modelloader.load_upscalers, lambda: {"choices": modelloader.load_upscalers()}, 'refresh_upscalers')
-
-        with FormRow(visible=True) as _resize_group:
-            with gr.Column(elem_id=f"{tab}_column_size"):
-                selected_scale_tab = gr.State(value=0) # pylint: disable=abstract-class-instantiated
-                with gr.Tabs():
-                    with gr.Tab(label="Resize to") as tab_scale_to:
-                        with FormRow():
-                            with gr.Column(elem_id=f"{tab}_column_size"):
-                                with FormRow():
-                                    width = gr.Slider(minimum=64, maximum=8192, step=8, label="Width", value=512, elem_id=f"{tab}_width")
-                                    height = gr.Slider(minimum=64, maximum=8192, step=8, label="Height", value=512, elem_id=f"{tab}_height")
-                                    res_switch_btn = ToolButton(value=ui_symbols.switch, elem_id=f"{tab}_res_switch_btn")
-                                    res_switch_btn.click(lambda w, h: (h, w), inputs=[width, height], outputs=[width, height], show_progress=False)
-                                    detect_image_size_btn = ToolButton(value=ui_symbols.detect, elem_id=f"{tab}_detect_image_size_btn")
-                                    detect_image_size_btn.click(fn=lambda w, h, _: (w or gr.update(), h or gr.update()), _js="currentImg2imgSourceResolution", inputs=[dummy_component, dummy_component, dummy_component], outputs=[width, height], show_progress=False)
-
-                    with gr.Tab(label="Resize by") as tab_scale_by:
-                        scale_by = gr.Slider(minimum=0.05, maximum=8.0, step=0.05, label="Scale", value=1.0, elem_id=f"{tab}_scale")
-                        if scale_visible:
-                            with FormRow():
-                                scale_by_html = FormHTML(resize_from_to_html(0, 0, 0.0), elem_id=f"{tab}_scale_resolution_preview")
-                                gr.Slider(label="Unused", elem_id=f"{tab}_unused_scale_by_slider")
-                                button_update_resize_to = gr.Button(visible=False, elem_id=f"{tab}_update_resize_to")
-
-                            on_change_args = dict(fn=resize_from_to_html, _js="currentImg2imgSourceResolution", inputs=[dummy_component, dummy_component, scale_by], outputs=scale_by_html, show_progress=False)
-                            scale_by.release(**on_change_args)
-                            button_update_resize_to.click(**on_change_args)
-
-                    for component in images:
-                        component.change(fn=lambda: None, _js="updateImg2imgResizeToTextAfterChangingImage", inputs=[], outputs=[], show_progress=False)
-
-            tab_scale_to.select(fn=lambda: 0, inputs=[], outputs=[selected_scale_tab])
-            tab_scale_by.select(fn=lambda: 1, inputs=[], outputs=[selected_scale_tab])
-            # resize_mode.change(fn=lambda x: gr.update(visible=x != 0), inputs=[resize_mode], outputs=[_resize_group])
-    return resize_mode, resize_name, width, height, scale_by, selected_scale_tab, resize_time
-
-
-def connect_clear_prompt(button): # pylint: disable=unused-argument
-    pass
-
-
-def connect_reuse_seed(seed: gr.Number, reuse_seed: gr.Button, generation_info: gr.Textbox, is_subseed):
-    """ Connects a 'reuse (sub)seed' button's click event so that it copies last used
-        (sub)seed value from generation info the to the seed field. If copying subseed and subseed strength
-        was 0, i.e. no variation seed was used, it copies the normal seed value instead."""
-    def copy_seed(gen_info_string: str, index: int):
-        res = -1
-        try:
-            gen_info = json.loads(gen_info_string)
-            log.debug(f'Reuse: info={gen_info}')
-            index -= gen_info.get('index_of_first_image', 0)
-            index = int(index)
-
-            if is_subseed and gen_info.get('subseed_strength', 0) > 0:
-                all_subseeds = gen_info.get('all_subseeds', [-1])
-                res = all_subseeds[index if 0 <= index < len(all_subseeds) else 0]
-            else:
-                all_seeds = gen_info.get('all_seeds', [-1])
-                res = all_seeds[index if 0 <= index < len(all_seeds) else 0]
-        except json.decoder.JSONDecodeError:
-            if gen_info_string != '':
-                log.error(f"Error parsing JSON generation info: {gen_info_string}")
-        return [res, gr_show(False)]
-
-    dummy_component = gr.Number(visible=False, value=0)
-    reuse_seed.click(fn=copy_seed, _js="(x, y) => [x, selected_gallery_index()]", show_progress=False, inputs=[generation_info, dummy_component], outputs=[seed, dummy_component])
-
-
-def update_token_counter(text, steps):
-    from modules import extra_networks, sd_hijack
-    try:
-        text, _ = extra_networks.parse_prompt(text)
-        _, prompt_flat_list, _ = prompt_parser.get_multicond_prompt_list([text])
-        prompt_schedules = prompt_parser.get_learned_conditioning_prompt_schedules(prompt_flat_list, steps)
-    except Exception:
-        prompt_schedules = [[[steps, text]]]
-
-    flat_prompts = reduce(lambda list1, list2: list1+list2, prompt_schedules)
-    prompts = [prompt_text for step, prompt_text in flat_prompts]
-    if shared.backend == shared.Backend.ORIGINAL:
-        token_count, max_length = max([sd_hijack.model_hijack.get_prompt_lengths(prompt) for prompt in prompts], key=lambda args: args[0])
-    elif shared.backend == shared.Backend.DIFFUSERS:
-        if shared.sd_model is not None and hasattr(shared.sd_model, 'tokenizer'):
-            tokenizer = shared.sd_model.tokenizer
-            if tokenizer is None:
-                token_count = 0
-                max_length = 75
-            else:
-                has_bos_token = tokenizer.bos_token_id is not None
-                has_eos_token = tokenizer.eos_token_id is not None
-                ids = [shared.sd_model.tokenizer(prompt) for prompt in prompts]
-                if len(ids) > 0 and hasattr(ids[0], 'input_ids'):
-                    ids = [x.input_ids for x in ids]
-                token_count = max([len(x) for x in ids]) - int(has_bos_token) - int(has_eos_token)
-                max_length = tokenizer.model_max_length - int(has_bos_token) - int(has_eos_token)
-        else:
-            token_count = 0
-            max_length = 75
-    return f"<span class='gr-box gr-text-input'>{token_count}/{max_length}</span>"
-
-
-def create_toprow(is_img2img: bool = False, id_part: str = None):
-    if id_part is None:
-        id_part = "img2img" if is_img2img else "txt2img"
-    with gr.Row(elem_id=f"{id_part}_toprow", variant="compact"):
-        with gr.Column(elem_id=f"{id_part}_prompt_container", scale=6):
-            with gr.Row():
-                with gr.Column(scale=80):
-                    with gr.Row():
-                        prompt = gr.Textbox(elem_id=f"{id_part}_prompt", label="Prompt", show_label=False, lines=3, placeholder="Prompt", elem_classes=["prompt"])
-            with gr.Row():
-                with gr.Column(scale=80):
-                    with gr.Row():
-                        negative_prompt = gr.Textbox(elem_id=f"{id_part}_neg_prompt", label="Negative prompt", show_label=False, lines=3, placeholder="Negative prompt", elem_classes=["prompt"])
-        button_interrogate = None
-        button_deepbooru = None
-        if is_img2img:
-            with gr.Column(scale=1, elem_classes="interrogate-col"):
-                button_interrogate = gr.Button('Interrogate\nCLIP', elem_id=f"{id_part}_interrogate")
-                button_deepbooru = gr.Button('Interrogate\nDeepBooru', elem_id=f"{id_part}_deepbooru")
-        with gr.Column(scale=1, elem_id=f"{id_part}_actions_column"):
-            with gr.Row(elem_id=f"{id_part}_generate_box"):
-                submit = gr.Button('Generate', elem_id=f"{id_part}_generate", variant='primary')
-            with gr.Row(elem_id=f"{id_part}_generate_line2"):
-                interrupt = gr.Button('Stop', elem_id=f"{id_part}_interrupt")
-                interrupt.click(fn=lambda: shared.state.interrupt(), _js="requestInterrupt", inputs=[], outputs=[])
-                skip = gr.Button('Skip', elem_id=f"{id_part}_skip")
-                skip.click(fn=lambda: shared.state.skip(), inputs=[], outputs=[])
-                pause = gr.Button('Pause', elem_id=f"{id_part}_pause")
-                pause.click(fn=lambda: shared.state.pause(), _js='checkPaused', inputs=[], outputs=[])
-            with gr.Row(elem_id=f"{id_part}_tools"):
-                button_paste = gr.Button(value='Restore', variant='secondary', elem_id=f"{id_part}_paste") # symbols.paste
-                button_clear = gr.Button(value='Clear', variant='secondary', elem_id=f"{id_part}_clear_prompt_btn") # symbols.clear
-                button_extra = gr.Button(value='Networks', variant='secondary', elem_id=f"{id_part}_extra_networks_btn") # symbols.networks
-                button_clear.click(fn=lambda *x: ['', ''], inputs=[prompt, negative_prompt], outputs=[prompt, negative_prompt], show_progress=False)
-            with gr.Row(elem_id=f"{id_part}_counters"):
-                token_counter = gr.HTML(value="<span>0/75</span>", elem_id=f"{id_part}_token_counter", elem_classes=["token-counter"])
-                token_button = gr.Button(visible=False, elem_id=f"{id_part}_token_button")
-                negative_token_counter = gr.HTML(value="<span>0/75</span>", elem_id=f"{id_part}_negative_token_counter", elem_classes=["token-counter"])
-                negative_token_button = gr.Button(visible=False, elem_id=f"{id_part}_negative_token_button")
-            with gr.Row(elem_id=f"{id_part}_styles_row"):
-                styles = gr.Dropdown(label="Styles", elem_id=f"{id_part}_styles", choices=[style.name for style in shared.prompt_styles.styles.values()], value=[], multiselect=True)
-                _styles_btn_refresh = create_refresh_button(styles, shared.prompt_styles.reload, lambda: {"choices": list(shared.prompt_styles.styles)}, f"{id_part}_styles_refresh")
-                # styles_btn_refresh = ToolButton(symbols.refresh, elem_id=f"{id_part}_styles_refresh", visible=True)
-                # styles_btn_refresh.click(fn=lambda: gr.update(choices=[style.name for style in shared.prompt_styles.styles.values()]), inputs=[], outputs=[styles])
-                styles_btn_select = gr.Button('Select', elem_id=f"{id_part}_styles_select", visible=False)
-                styles_btn_select.click(_js="applyStyles", fn=parse_style, inputs=[styles], outputs=[styles])
-                styles_btn_apply = ToolButton(ui_symbols.apply, elem_id=f"{id_part}_extra_apply", visible=False)
-                styles_btn_apply.click(fn=apply_styles, inputs=[prompt, negative_prompt, styles], outputs=[prompt, negative_prompt, styles])
-    return prompt, styles, negative_prompt, submit, button_interrogate, button_deepbooru, button_paste, button_extra, token_counter, token_button, negative_token_counter, negative_token_button
-
-
-def setup_progressbar(*args, **kwargs): # pylint: disable=unused-argument
-    pass
-
-
-def apply_setting(key, value):
-    if value is None:
-        return gr.update()
-    if shared.cmd_opts.freeze:
-        return gr.update()
-    # dont allow model to be swapped when model hash exists in prompt
-    if key == "sd_model_checkpoint" and opts.disable_weights_auto_swap:
-        return gr.update()
-    if key == "sd_model_checkpoint":
-        ckpt_info = sd_models.get_closet_checkpoint_match(value)
-        if ckpt_info is not None:
-            value = ckpt_info.title
-        else:
-            return gr.update()
-    comp_args = opts.data_labels[key].component_args
-    if comp_args and isinstance(comp_args, dict) and comp_args.get('visible') is False:
-        return gr.update()
-    valtype = type(opts.data_labels[key].default)
-    oldval = opts.data.get(key, None)
-    opts.data[key] = valtype(value) if valtype != type(None) else value
-    if oldval != value and opts.data_labels[key].onchange is not None:
-        opts.data_labels[key].onchange()
-    opts.save(shared.config_filename)
-    return getattr(opts, key)
-
-
-def create_refresh_button(refresh_component, refresh_method, refreshed_args, elem_id):
-    return ui_common.create_refresh_button(refresh_component, refresh_method, refreshed_args, elem_id)
-
-
-def create_sampler_and_steps_selection(choices, tabname):
-    def set_sampler_original_options(sampler_options, sampler_algo):
-        opts.data['schedulers_brownian_noise'] = 'brownian noise' in sampler_options
-        opts.data['schedulers_discard_penultimate'] = 'discard penultimate sigma' in sampler_options
-        opts.data['schedulers_sigma'] = sampler_algo
-        opts.save(shared.config_filename, silent=True)
-
-    def set_sampler_diffuser_options(sampler_options):
-        opts.data['schedulers_use_karras'] = 'karras' in sampler_options
-        opts.data['schedulers_use_thresholding'] = 'dynamic thresholding' in sampler_options
-        opts.data['schedulers_use_loworder'] = 'low order' in sampler_options
-        opts.data['schedulers_rescale_betas'] = 'rescale beta' in sampler_options
-        opts.save(shared.config_filename, silent=True)
-
-    with FormRow(elem_classes=['flex-break']):
-        sampler_index = gr.Dropdown(label='Sampling method', elem_id=f"{tabname}_sampling", choices=[x.name for x in choices], value='Default', type="index")
-        steps = gr.Slider(minimum=1, maximum=99, step=1, label="Sampling steps", elem_id=f"{tabname}_steps", value=20)
-    if shared.backend == shared.Backend.ORIGINAL:
-        with FormRow(elem_classes=['flex-break']):
-            choices = ['brownian noise', 'discard penultimate sigma']
-            values = []
-            values += ['brownian noise'] if opts.data.get('schedulers_brownian_noise', False) else []
-            values += ['discard penultimate sigma'] if opts.data.get('schedulers_discard_penultimate', True) else []
-            sampler_options = gr.CheckboxGroup(label='Sampler options', choices=choices, value=values, type='value')
-        with FormRow(elem_classes=['flex-break']):
-            opts.data['schedulers_sigma'] = opts.data.get('schedulers_sigma', 'default')
-            sampler_algo = gr.Radio(label='Sigma algorithm', choices=['default', 'karras', 'exponential', 'polyexponential'], value=opts.data['schedulers_sigma'], type='value')
-        sampler_options.change(fn=set_sampler_original_options, inputs=[sampler_options, sampler_algo], outputs=[])
-        sampler_algo.change(fn=set_sampler_original_options, inputs=[sampler_options, sampler_algo], outputs=[])
-    else:
-        with FormRow(elem_classes=['flex-break']):
-            choices = ['karras', 'dynamic threshold', 'low order', 'rescale beta']
-            values = []
-            values += ['karras'] if opts.data.get('schedulers_use_karras', True) else []
-            values += ['dynamic threshold'] if opts.data.get('schedulers_use_thresholding', False) else []
-            values += ['low order'] if opts.data.get('schedulers_use_loworder', True) else []
-            values += ['rescale beta'] if opts.data.get('schedulers_rescale_betas', False) else []
-            sampler_options = gr.CheckboxGroup(label='Sampler options', choices=choices, value=values, type='value')
-        sampler_options.change(fn=set_sampler_diffuser_options, inputs=[sampler_options], outputs=[])
-    return steps, sampler_index
-
-
-def create_sampler_inputs(tab):
-    from modules import sd_samplers
-    with gr.Accordion(open=False, label="Sampler", elem_id=f"{tab}_sampler", elem_classes=["small-accordion"]):
-        with FormRow(elem_id=f"{tab}_row_sampler"):
-            sd_samplers.set_samplers()
-            steps, sampler_index = create_sampler_and_steps_selection(sd_samplers.samplers, tab)
-    return steps, sampler_index
-
-
-def create_hires_inputs(tab):
-    with gr.Accordion(open=False, label="Second pass", elem_id=f"{tab}_second_pass", elem_classes=["small-accordion"]):
-        with FormGroup():
-            with FormRow(elem_id=f"{tab}_hires_row1"):
-                enable_hr = gr.Checkbox(label='Enable second pass', value=False, elem_id=f"{tab}_enable_hr")
-            with FormRow(elem_id=f"{tab}_hires_row2"):
-                latent_index = gr.Dropdown(label='Secondary sampler', elem_id=f"{tab}_sampling_alt", choices=[x.name for x in modules.sd_samplers.samplers], value='Default', type="index")
-                denoising_strength = gr.Slider(minimum=0.0, maximum=0.99, step=0.01, label='Denoising strength', value=0.5, elem_id=f"{tab}_denoising_strength")
-            with FormRow(elem_id=f"{tab}_hires_finalres", variant="compact"):
-                hr_final_resolution = FormHTML(value="", elem_id=f"{tab}_hr_finalres", label="Upscaled resolution", interactive=False)
-            with FormRow(elem_id=f"{tab}_hires_fix_row1", variant="compact"):
-                hr_upscaler = gr.Dropdown(label="Upscaler", elem_id=f"{tab}_hr_upscaler", choices=[*shared.latent_upscale_modes, *[x.name for x in shared.sd_upscalers]], value=shared.latent_upscale_default_mode)
-                hr_force = gr.Checkbox(label='Force Hires', value=False, elem_id=f"{tab}_hr_force")
-            with FormRow(elem_id=f"{tab}_hires_fix_row2", variant="compact"):
-                hr_second_pass_steps = gr.Slider(minimum=0, maximum=99, step=1, label='Hires steps', elem_id=f"{tab}_steps_alt", value=20)
-                hr_scale = gr.Slider(minimum=1.0, maximum=8.0, step=0.05, label="Upscale by", value=2.0, elem_id=f"{tab}_hr_scale")
-            with FormRow(elem_id=f"{tab}_hires_fix_row3", variant="compact"):
-                hr_resize_x = gr.Slider(minimum=0, maximum=4096, step=8, label="Resize width to", value=0, elem_id=f"{tab}_hr_resize_x")
-                hr_resize_y = gr.Slider(minimum=0, maximum=4096, step=8, label="Resize height to", value=0, elem_id=f"{tab}_hr_resize_y")
-        with FormGroup(visible=shared.backend == shared.Backend.DIFFUSERS):
-            with FormRow(elem_id=f"{tab}_refiner_row1", variant="compact"):
-                refiner_start = gr.Slider(minimum=0.0, maximum=1.0, step=0.05, label='Refiner start', value=0.8, elem_id=f"{tab}_refiner_start")
-                refiner_steps = gr.Slider(minimum=0, maximum=99, step=1, label="Refiner steps", elem_id=f"{tab}_refiner_steps", value=5)
-            with FormRow(elem_id=f"{tab}_refiner_row3", variant="compact"):
-                refiner_prompt = gr.Textbox(value='', label='Secondary prompt', elem_id=f"{tab}_refiner_prompt")
-            with FormRow(elem_id="txt2img_refiner_row4", variant="compact"):
-                refiner_negative = gr.Textbox(value='', label='Secondary negative prompt', elem_id=f"{tab}_refiner_neg_prompt")
-    return enable_hr, latent_index, denoising_strength, hr_final_resolution, hr_upscaler, hr_force, hr_second_pass_steps, hr_scale, hr_resize_x, hr_resize_y, refiner_steps, refiner_start, refiner_prompt, refiner_negative
-
-
-def get_value_for_setting(key):
-    value = getattr(opts, key)
-    info = opts.data_labels[key]
-    args = info.component_args() if callable(info.component_args) else info.component_args or {}
-    args = {k: v for k, v in args.items() if k not in {'precision'}}
-    return gr.update(value=value, **args)
-
-
-def ordered_ui_categories():
-    return ['dimensions', 'sampler', 'seed', 'denoising', 'cfg', 'checkboxes', 'accordions', 'override_settings', 'scripts'] # a1111 compatibility item, not implemented
-
-
-def create_override_inputs(tab): # pylint: disable=unused-argument
-    with FormRow(elem_id=f"{tab}_override_settings_row"):
-        override_settings = gr.Dropdown([], value=None, label="Override settings", visible=False, elem_id=f"{tab}_override_settings", multiselect=True)
-        override_settings.change(fn=lambda x: gr.Dropdown.update(visible=len(x) > 0), inputs=[override_settings], outputs=[override_settings])
-    return override_settings
-
-
-def create_ui(startup_timer = None):
-    if startup_timer is None:
-        timer.startup = timer.Timer()
-    reload_javascript()
-    generation_parameters_copypaste.reset()
-
-    import modules.txt2img # pylint: disable=redefined-outer-name
-    modules.scripts.scripts_current = modules.scripts.scripts_txt2img
-    modules.scripts.scripts_txt2img.initialize_scripts(is_img2img=False)
-    with gr.Blocks(analytics_enabled=False) as txt2img_interface:
-        txt2img_prompt, txt2img_prompt_styles, txt2img_negative_prompt, txt2img_submit, _interrogate, _deepbooru, txt2img_paste, txt2img_extra_networks_button, txt2img_token_counter, txt2img_token_button, txt2img_negative_token_counter, txt2img_negative_token_button = create_toprow(is_img2img=False, id_part="txt2img")
-
-        txt_prompt_img = gr.File(label="", elem_id="txt2img_prompt_image", file_count="single", type="binary", visible=False)
-        txt_prompt_img.change(fn=modules.images.image_data, inputs=[txt_prompt_img], outputs=[txt2img_prompt, txt_prompt_img])
-
-        with FormRow(variant='compact', elem_id="txt2img_extra_networks", visible=False) as extra_networks_ui:
-            from modules import ui_extra_networks
-            extra_networks_ui = ui_extra_networks.create_ui(extra_networks_ui, txt2img_extra_networks_button, 'txt2img', skip_indexing=opts.extra_network_skip_indexing)
-            timer.startup.record('ui-extra-networks')
-
-        with gr.Row(elem_id="txt2img_interface", equal_height=False):
-            with gr.Column(variant='compact', elem_id="txt2img_settings"):
-
-                with FormRow():
-                    width = gr.Slider(minimum=64, maximum=4096, step=8, label="Width", value=512, elem_id="txt2img_width")
-                    height = gr.Slider(minimum=64, maximum=4096, step=8, label="Height", value=512, elem_id="txt2img_height")
-                    res_switch_btn = ToolButton(value=ui_symbols.switch, elem_id="txt2img_res_switch_btn", label="Switch dims")
-                    res_switch_btn.click(lambda w, h: (h, w), inputs=[width, height], outputs=[width, height], show_progress=False)
-
-                with FormGroup(elem_classes="settings-accordion"):
-
-                    steps, sampler_index = create_sampler_inputs('txt2img')
-                    batch_count, batch_size = create_batch_inputs('txt2img')
-                    seed, reuse_seed, subseed, reuse_subseed, subseed_strength, seed_resize_from_h, seed_resize_from_w = create_seed_inputs('txt2img')
-                    cfg_scale, clip_skip, image_cfg_scale, diffusers_guidance_rescale, full_quality, restore_faces, tiling, hdr_clamp, hdr_boundary, hdr_threshold, hdr_center, hdr_channel_shift, hdr_full_shift, hdr_maximize, hdr_max_center, hdr_max_boundry = create_advanced_inputs('txt2img')
-                    enable_hr, latent_index, denoising_strength, hr_final_resolution, hr_upscaler, hr_force, hr_second_pass_steps, hr_scale, hr_resize_x, hr_resize_y, refiner_steps, refiner_start, refiner_prompt, refiner_negative = create_hires_inputs('txt2img')
-                    override_settings = create_override_inputs('txt2img')
-
-                txt2img_script_inputs = modules.scripts.scripts_txt2img.setup_ui()
-
-            hr_resolution_preview_inputs = [width, height, hr_scale, hr_resize_x, hr_resize_y, hr_upscaler]
-            for preview_input in hr_resolution_preview_inputs:
-                preview_input.change(
-                    fn=calc_resolution_hires,
-                    _js="onCalcResolutionHires",
-                    inputs=hr_resolution_preview_inputs,
-                    outputs=[hr_final_resolution],
-                    show_progress=False,
-                )
-
-            txt2img_gallery, txt2img_generation_info, txt2img_html_info, _txt2img_html_info_formatted, txt2img_html_log = ui_common.create_output_panel("txt2img")
-            connect_reuse_seed(seed, reuse_seed, txt2img_generation_info, is_subseed=False)
-            connect_reuse_seed(subseed, reuse_subseed, txt2img_generation_info, is_subseed=True)
-
-            global txt2img_args # pylint: disable=global-statement
-            dummy_component = gr.Textbox(visible=False, value='dummy')
-            txt2img_args = [
-                dummy_component,
-                txt2img_prompt, txt2img_negative_prompt, txt2img_prompt_styles,
-                steps, sampler_index, latent_index,
-                full_quality, restore_faces, tiling,
-                batch_count, batch_size,
-                cfg_scale, image_cfg_scale, diffusers_guidance_rescale,
-                clip_skip,
-                seed, subseed, subseed_strength, seed_resize_from_h, seed_resize_from_w,
-                height, width,
-                enable_hr, denoising_strength,
-                hr_scale, hr_upscaler, hr_force, hr_second_pass_steps, hr_resize_x, hr_resize_y,
-                refiner_steps, refiner_start, refiner_prompt, refiner_negative,
-                hdr_clamp, hdr_boundary, hdr_threshold, hdr_center, hdr_channel_shift, hdr_full_shift, hdr_maximize, hdr_max_center, hdr_max_boundry,
-                override_settings,
-            ]
-            txt2img_dict = dict(
-                fn=wrap_gradio_gpu_call(modules.txt2img.txt2img, extra_outputs=[None, '', '']),
-                _js="submit_txt2img",
-                inputs=txt2img_args + txt2img_script_inputs,
-                outputs=[
-                    txt2img_gallery,
-                    txt2img_generation_info,
-                    txt2img_html_info,
-                    txt2img_html_log,
-                ],
-                show_progress=False,
-            )
-            txt2img_prompt.submit(**txt2img_dict)
-            txt2img_submit.click(**txt2img_dict)
-
-            global txt2img_paste_fields # pylint: disable=global-statement
-            txt2img_paste_fields = [
-                # prompt
-                (txt2img_prompt, "Prompt"),
-                (txt2img_negative_prompt, "Negative prompt"),
-                # main
-                (width, "Size-1"),
-                (height, "Size-2"),
-                # sampler
-                (sampler_index, "Sampler"),
-                (steps, "Steps"),
-                # batch
-                (batch_count, "Batch-1"),
-                (batch_size, "Batch-2"),
-                # seed
-                (seed, "Seed"),
-                (subseed, "Variation seed"),
-                (subseed_strength, "Variation strength"),
-                # advanced
-                (cfg_scale, "CFG scale"),
-                (clip_skip, "Clip skip"),
-                (image_cfg_scale, "Image CFG scale"),
-                (diffusers_guidance_rescale, "CFG rescale"),
-                (full_quality, "Full quality"),
-                (restore_faces, "Face restoration"),
-                (tiling, "Tiling"),
-                # second pass
-                (enable_hr, "Second pass"),
-                (latent_index, "Latent sampler"),
-                (denoising_strength, "Denoising strength"),
-                (hr_upscaler, "Hires upscaler"),
-                (hr_force, "Hires force"),
-                (hr_second_pass_steps, "Hires steps"),
-                (hr_scale, "Hires upscale"),
-                (hr_resize_x, "Hires resize-1"),
-                (hr_resize_y, "Hires resize-2"),
-                # refiner
-                (refiner_start, "Refiner start"),
-                (refiner_steps, "Refiner steps"),
-                (refiner_prompt, "Prompt2"),
-                (refiner_negative, "Negative2"),
-                # hidden
-                (seed_resize_from_w, "Seed resize from-1"),
-                (seed_resize_from_h, "Seed resize from-2"),
-                *modules.scripts.scripts_txt2img.infotext_fields
-            ]
-            generation_parameters_copypaste.add_paste_fields("txt2img", None, txt2img_paste_fields, override_settings)
-            txt2img_bindings = generation_parameters_copypaste.ParamBinding(paste_button=txt2img_paste, tabname="txt2img", source_text_component=txt2img_prompt, source_image_component=None)
-            generation_parameters_copypaste.register_paste_params_button(txt2img_bindings)
-
-            txt2img_token_button.click(fn=wrap_queued_call(update_token_counter), inputs=[txt2img_prompt, steps], outputs=[txt2img_token_counter])
-            txt2img_negative_token_button.click(fn=wrap_queued_call(update_token_counter), inputs=[txt2img_negative_prompt, steps], outputs=[txt2img_negative_token_counter])
-
-            ui_extra_networks.setup_ui(extra_networks_ui, txt2img_gallery)
-
-    timer.startup.record("ui-txt2img")
-
-    import modules.img2img # pylint: disable=redefined-outer-name
-    modules.scripts.scripts_current = modules.scripts.scripts_img2img
-    modules.scripts.scripts_img2img.initialize_scripts(is_img2img=True)
-    with gr.Blocks(analytics_enabled=False) as img2img_interface:
-        img2img_prompt, img2img_prompt_styles, img2img_negative_prompt, submit, img2img_interrogate, img2img_deepbooru, img2img_paste, img2img_extra_networks_button, img2img_token_counter, img2img_token_button, img2img_negative_token_counter, img2img_negative_token_button = create_toprow(is_img2img=True, id_part="img2img")
-        img2img_prompt_img = gr.File(label="", elem_id="img2img_prompt_image", file_count="single", type="binary", visible=False)
-
-        with FormRow(variant='compact', elem_id="img2img_extra_networks", visible=False) as extra_networks_ui:
-            from modules import ui_extra_networks
-            extra_networks_ui_img2img = ui_extra_networks.create_ui(extra_networks_ui, img2img_extra_networks_button, 'img2img', skip_indexing=opts.extra_network_skip_indexing)
-
-        with FormRow(elem_id="img2img_interface", equal_height=False):
-            with gr.Column(variant='compact', elem_id="img2img_settings"):
-                copy_image_buttons = []
-                copy_image_destinations = {}
-
-                def copy_image(img):
-                    return img['image'] if isinstance(img, dict) and 'image' in img else img
-
-                def add_copy_image_controls(tab_name, elem):
-                    with gr.Row(variant="compact", elem_id=f"img2img_copy_to_{tab_name}"):
-                        for title, name in zip(['➠ Image', '➠ Sketch', '➠ Inpaint', '➠ Inpaint sketch'], ['img2img', 'sketch', 'inpaint', 'inpaint_sketch']):
-                            if name == tab_name:
-                                gr.Button(title, interactive=False)
-                                copy_image_destinations[name] = elem
-                                continue
-                            button = gr.Button(title)
-                            copy_image_buttons.append((button, name, elem))
-
-                with gr.Tabs(elem_id="mode_img2img"):
-                    img2img_selected_tab = gr.State(0) # pylint: disable=abstract-class-instantiated
-                    with gr.TabItem('Image', id='img2img', elem_id="img2img_img2img_tab") as tab_img2img:
-                        init_img = gr.Image(label="Image for img2img", elem_id="img2img_image", show_label=False, source="upload", interactive=True, type="pil", tool="editor", image_mode="RGBA", height=512)
-                        add_copy_image_controls('img2img', init_img)
-
-                    with gr.TabItem('Sketch', id='img2img_sketch', elem_id="img2img_img2img_sketch_tab") as tab_sketch:
-                        sketch = gr.Image(label="Image for img2img", elem_id="img2img_sketch", show_label=False, source="upload", interactive=True, type="pil", tool="color-sketch", image_mode="RGBA", height=512)
-                        add_copy_image_controls('sketch', sketch)
-
-                    with gr.TabItem('Inpaint', id='inpaint', elem_id="img2img_inpaint_tab") as tab_inpaint:
-                        init_img_with_mask = gr.Image(label="Image for inpainting with mask", show_label=False, elem_id="img2maskimg", source="upload", interactive=True, type="pil", tool="sketch", image_mode="RGBA", height=512)
-                        add_copy_image_controls('inpaint', init_img_with_mask)
-
-                    with gr.TabItem('Inpaint sketch', id='inpaint_sketch', elem_id="img2img_inpaint_sketch_tab") as tab_inpaint_color:
-                        inpaint_color_sketch = gr.Image(label="Color sketch inpainting", show_label=False, elem_id="inpaint_sketch", source="upload", interactive=True, type="pil", tool="color-sketch", image_mode="RGBA", height=512)
-                        inpaint_color_sketch_orig = gr.State(None) # pylint: disable=abstract-class-instantiated
-                        add_copy_image_controls('inpaint_sketch', inpaint_color_sketch)
-
-                        def update_orig(image, state):
-                            if image is not None:
-                                same_size = state is not None and state.size == image.size
-                                has_exact_match = np.any(np.all(np.array(image) == np.array(state), axis=-1))
-                                edited = same_size and has_exact_match
-                                return image if not edited or state is None else state
-                            return state
-
-                        inpaint_color_sketch.change(update_orig, [inpaint_color_sketch, inpaint_color_sketch_orig], inpaint_color_sketch_orig)
-
-                    with gr.TabItem('Inpaint upload', id='inpaint_upload', elem_id="img2img_inpaint_upload_tab") as tab_inpaint_upload:
-                        init_img_inpaint = gr.Image(label="Image for img2img", show_label=False, source="upload", interactive=True, type="pil", elem_id="img_inpaint_base")
-                        init_mask_inpaint = gr.Image(label="Mask", source="upload", interactive=True, type="pil", elem_id="img_inpaint_mask")
-
-                    with gr.TabItem('Batch', id='batch', elem_id="img2img_batch_tab") as tab_batch:
-                        hidden = '<br>Disabled when launched with --hide-ui-dir-config.' if shared.cmd_opts.hide_ui_dir_config else ''
-                        gr.HTML(
-                            "<p style='padding-bottom: 1em;' class=\"text-gray-500\">Upload images or process images in a directory" +
-                            "<br>Add inpaint batch mask directory to enable inpaint batch processing"
-                            f"{hidden}</p>"
-                        )
-                        img2img_batch_files = gr.Files(label="Batch Process", interactive=True, elem_id="img2img_image_batch")
-                        img2img_batch_input_dir = gr.Textbox(label="Inpaint batch input directory", **shared.hide_dirs, elem_id="img2img_batch_input_dir")
-                        img2img_batch_output_dir = gr.Textbox(label="Inpaint batch output directory", **shared.hide_dirs, elem_id="img2img_batch_output_dir")
-                        img2img_batch_inpaint_mask_dir = gr.Textbox(label="Inpaint batch mask directory", **shared.hide_dirs, elem_id="img2img_batch_inpaint_mask_dir")
-
-                    img2img_tabs = [tab_img2img, tab_sketch, tab_inpaint, tab_inpaint_color, tab_inpaint_upload, tab_batch]
-                    for i, tab in enumerate(img2img_tabs):
-                        tab.select(fn=lambda tabnum=i: tabnum, inputs=[], outputs=[img2img_selected_tab])
-
-                for button, name, elem in copy_image_buttons:
-                    button.click(fn=copy_image, inputs=[elem], outputs=[copy_image_destinations[name]])
-                    button.click(fn=lambda: None, _js=f"switch_to_{name.replace(' ', '_')}", inputs=[], outputs=[])
-
-                with FormGroup(elem_classes="settings-accordion"):
-
-                    steps, sampler_index = create_sampler_inputs('img2img')
-                    resize_mode, resize_name, width, height, scale_by, selected_scale_tab, _resize_time = create_resize_inputs('img2img', [init_img, sketch])
-                    batch_count, batch_size = create_batch_inputs('img2img')
-                    seed, reuse_seed, subseed, reuse_subseed, subseed_strength, seed_resize_from_h, seed_resize_from_w = create_seed_inputs('img2img')
-
-                    with gr.Accordion(open=False, label="Denoise", elem_classes=["small-accordion"], elem_id="img2img_denoise_group"):
-                        with FormRow():
-                            denoising_strength = gr.Slider(minimum=0.0, maximum=0.99, step=0.01, label='Denoising strength', value=0.50, elem_id="img2img_denoising_strength")
-                            refiner_start = gr.Slider(minimum=0.0, maximum=1.0, step=0.05, label='Denoise start', value=0.0, elem_id="img2img_refiner_start")
-
-                    cfg_scale, clip_skip, image_cfg_scale, diffusers_guidance_rescale, full_quality, restore_faces, tiling, hdr_clamp, hdr_boundary, hdr_threshold, hdr_center, hdr_channel_shift, hdr_full_shift, hdr_maximize, hdr_max_center, hdr_max_boundry = create_advanced_inputs('img2img')
-
-                    with FormGroup(elem_id="inpaint_controls", visible=False) as inpaint_controls:
-                        with FormRow():
-                            mask_blur = gr.Slider(label='Mask blur', minimum=0, maximum=64, step=1, value=4, elem_id="img2img_mask_blur")
-                            mask_alpha = gr.Slider(label="Mask transparency", visible=False, elem_id="img2img_mask_alpha")
-                        with FormRow():
-                            with gr.Column():
-                                inpainting_mask_invert = gr.Radio(label='Mask mode', choices=['Inpaint masked', 'Inpaint not masked'], value='Inpaint masked', type="index", elem_id="img2img_mask_mode")
-                            with gr.Column():
-                                inpainting_fill = gr.Radio(label='Masked content', choices=['fill', 'original', 'noise', 'nothing'], value='original', type="index", elem_id="img2img_inpainting_fill")
-                        with FormRow():
-                            with gr.Column():
-                                inpaint_full_res = gr.Radio(label="Inpaint area", choices=["Whole picture", "Only masked"], type="index", value="Whole picture", elem_id="img2img_inpaint_full_res")
-                            with gr.Column():
-                                inpaint_full_res_padding = gr.Slider(label='Masked padding', minimum=0, maximum=256, step=4, value=32, elem_id="img2img_inpaint_full_res_padding")
-
-                        def select_img2img_tab(tab):
-                            return gr.update(visible=tab in [2, 3, 4]), gr.update(visible=tab == 3)
-
-                        for i, elem in enumerate(img2img_tabs):
-                            elem.select(fn=lambda tab=i: select_img2img_tab(tab), inputs=[], outputs=[inpaint_controls, mask_alpha]) # pylint: disable=cell-var-from-loop
-
-                override_settings = create_override_inputs('img2img')
-
-                with FormGroup(elem_id="img2img_script_container"):
-                    img2img_script_inputs = modules.scripts.scripts_img2img.setup_ui()
-
-            img2img_gallery, img2img_generation_info, img2img_html_info, _img2img_html_info_formatted, img2img_html_log = ui_common.create_output_panel("img2img")
-
-            connect_reuse_seed(seed, reuse_seed, img2img_generation_info, is_subseed=False)
-            connect_reuse_seed(subseed, reuse_subseed, img2img_generation_info, is_subseed=True)
-
-            img2img_prompt_img.change(fn=modules.images.image_data, inputs=[img2img_prompt_img], outputs=[img2img_prompt, img2img_prompt_img])
-            dummy_component1 = gr.Textbox(visible=False, value='dummy')
-            dummy_component2 = gr.Number(visible=False, value=0)
-            global img2img_args # pylint: disable=global-statement
-            img2img_args = [
-                dummy_component1, dummy_component2,
-                img2img_prompt, img2img_negative_prompt, img2img_prompt_styles,
-                init_img,
-                sketch,
-                init_img_with_mask,
-                inpaint_color_sketch,
-                inpaint_color_sketch_orig,
-                init_img_inpaint,
-                init_mask_inpaint,
-                steps,
-                sampler_index, latent_index,
-                mask_blur, mask_alpha,
-                inpainting_fill,
-                full_quality, restore_faces, tiling,
-                batch_count, batch_size,
-                cfg_scale, image_cfg_scale,
-                diffusers_guidance_rescale,
-                refiner_steps,
-                refiner_start,
-                clip_skip,
-                denoising_strength,
-                seed, subseed, subseed_strength, seed_resize_from_h, seed_resize_from_w,
-                selected_scale_tab,
-                height, width,
-                scale_by,
-                resize_mode, resize_name,
-                inpaint_full_res, inpaint_full_res_padding, inpainting_mask_invert,
-                img2img_batch_files, img2img_batch_input_dir, img2img_batch_output_dir, img2img_batch_inpaint_mask_dir,
-                hdr_clamp, hdr_boundary, hdr_threshold, hdr_center, hdr_channel_shift, hdr_full_shift, hdr_maximize, hdr_max_center, hdr_max_boundry,
-                override_settings,
-            ]
-            img2img_dict = dict(
-                fn=wrap_gradio_gpu_call(modules.img2img.img2img, extra_outputs=[None, '', '']),
-                _js="submit_img2img",
-                inputs= img2img_args + img2img_script_inputs,
-                outputs=[
-                    img2img_gallery,
-                    img2img_generation_info,
-                    img2img_html_info,
-                    img2img_html_log,
-                ],
-                show_progress=False,
-            )
-            img2img_prompt.submit(**img2img_dict)
-            submit.click(**img2img_dict)
-            dummy_component = gr.Textbox(visible=False, value='dummy')
-
-            interrogate_args = dict(
-                _js="get_img2img_tab_index",
-                inputs=[
-                    dummy_component,
-                    img2img_batch_files,
-                    img2img_batch_input_dir,
-                    img2img_batch_output_dir,
-                    init_img,
-                    sketch,
-                    init_img_with_mask,
-                    inpaint_color_sketch,
-                    init_img_inpaint,
-                ],
-                outputs=[img2img_prompt, dummy_component],
-            )
-            img2img_interrogate.click(fn=lambda *args: process_interrogate(interrogate, *args), **interrogate_args)
-            img2img_deepbooru.click(fn=lambda *args: process_interrogate(interrogate_deepbooru, *args), **interrogate_args)
-
-            img2img_token_button.click(fn=wrap_queued_call(update_token_counter), inputs=[img2img_prompt, steps], outputs=[img2img_token_counter])
-            img2img_negative_token_button.click(fn=wrap_queued_call(update_token_counter), inputs=[img2img_negative_prompt, steps], outputs=[img2img_negative_token_counter])
-
-            ui_extra_networks.setup_ui(extra_networks_ui_img2img, img2img_gallery)
-            global img2img_paste_fields # pylint: disable=global-statement
-            img2img_paste_fields = [
-                # prompt
-                (img2img_prompt, "Prompt"),
-                (img2img_negative_prompt, "Negative prompt"),
-                # sampler
-                (sampler_index, "Sampler"),
-                (steps, "Steps"),
-                # resize
-                (resize_mode, "Resize mode"),
-                (width, "Size-1"),
-                (height, "Size-2"),
-                (scale_by, "Resize scale"),
-                # batch
-                (batch_count, "Batch-1"),
-                (batch_size, "Batch-2"),
-                # seed
-                (seed, "Seed"),
-                (subseed, "Variation seed"),
-                (subseed_strength, "Variation strength"),
-                # denoise
-                (denoising_strength, "Denoising strength"),
-                (refiner_start, "Refiner start"),
-                # advanced
-                (cfg_scale, "CFG scale"),
-                (image_cfg_scale, "Image CFG scale"),
-                (clip_skip, "Clip skip"),
-                (diffusers_guidance_rescale, "CFG rescale"),
-                (full_quality, "Full quality"),
-                (restore_faces, "Face restoration"),
-                (tiling, "Tiling"),
-                # inpaint
-                (mask_blur, "Mask blur"),
-                (mask_alpha, "Mask alpha"),
-                (inpainting_mask_invert, "Mask invert"),
-                (inpainting_fill, "Masked content"),
-                (inpaint_full_res, "Mask area"),
-                (inpaint_full_res_padding, "Masked padding"),
-                # hidden
-                (seed_resize_from_w, "Seed resize from-1"),
-                (seed_resize_from_h, "Seed resize from-2"),
-                *modules.scripts.scripts_img2img.infotext_fields
-            ]
-            generation_parameters_copypaste.add_paste_fields("img2img", init_img, img2img_paste_fields, override_settings)
-            generation_parameters_copypaste.add_paste_fields("inpaint", init_img_with_mask, img2img_paste_fields, override_settings)
-            img2img_bindings = generation_parameters_copypaste.ParamBinding(paste_button=img2img_paste, tabname="img2img", source_text_component=img2img_prompt, source_image_component=None)
-            generation_parameters_copypaste.register_paste_params_button(img2img_bindings)
-
-    timer.startup.record("ui-img2img")
-
-    modules.scripts.scripts_current = None
-
-    if shared.backend == shared.Backend.DIFFUSERS:
-        with gr.Blocks(analytics_enabled=False) as control_interface:
-            from modules import ui_control
-            ui_control.create_ui()
-            timer.startup.record("ui-control")
-    else:
-        control_interface = None
-
-    with gr.Blocks(analytics_enabled=False) as extras_interface:
-        from modules import ui_postprocessing
-        ui_postprocessing.create_ui()
-        timer.startup.record("ui-extras")
-
-    with gr.Blocks(analytics_enabled=False) as train_interface:
-        from modules import ui_train
-        ui_train.create_ui([txt2img_prompt, txt2img_negative_prompt, steps, sampler_index, cfg_scale, seed, width, height])
-        timer.startup.record("ui-train")
-
-    with gr.Blocks(analytics_enabled=False) as models_interface:
-        from modules import ui_models
-        ui_models.create_ui()
-        timer.startup.record("ui-models")
-
-    with gr.Blocks(analytics_enabled=False) as interrogate_interface:
-        from modules import ui_interrogate
-        ui_interrogate.create_ui()
-        timer.startup.record("ui-interrogate")
-
-
-    def create_setting_component(key, is_quicksettings=False):
-        def fun():
-            return opts.data[key] if key in opts.data else opts.data_labels[key].default
-
-        info = opts.data_labels[key]
-        t = type(info.default)
-        args = (info.component_args() if callable(info.component_args) else info.component_args) or {}
-        if info.component is not None:
-            comp = info.component
-        elif t == str:
-            comp = gr.Textbox
-        elif t == int:
-            comp = gr.Number
-        elif t == bool:
-            comp = gr.Checkbox
-        else:
-            raise ValueError(f'bad options item type: {t} for key {key}')
-        elem_id = f"setting_{key}"
-
-        if not is_quicksettings:
-            dirtyable_setting = gr.Group(elem_classes="dirtyable", visible=args.get("visible", True))
-            dirtyable_setting.__enter__()
-            dirty_indicator = gr.Button("", elem_classes="modification-indicator", elem_id="modification_indicator_" + key)
-
-        if info.refresh is not None:
-            if is_quicksettings:
-                res = comp(label=info.label, value=fun(), elem_id=elem_id, **args)
-                ui_common.create_refresh_button(res, info.refresh, info.component_args, f"refresh_{key}")
-            else:
-                with FormRow():
-                    res = comp(label=info.label, value=fun(), elem_id=elem_id, **args)
-                    ui_common.create_refresh_button(res, info.refresh, info.component_args, f"refresh_{key}")
-        elif info.folder is not None:
-            with FormRow():
-                res = comp(label=info.label, value=fun(), elem_id=elem_id, elem_classes="folder-selector", **args)
-                # ui_common.create_browse_button(res, f"folder_{key}")
-        else:
-            try:
-                res = comp(label=info.label, value=fun(), elem_id=elem_id, **args)
-            except Exception as e:
-                log.error(f'Error creating setting: {key} {e}')
-                res = None
-
-        if res is not None and not is_quicksettings:
-            res.change(fn=None, inputs=res, _js=f'(val) => markIfModified("{key}", val)')
-            dirty_indicator.click(fn=lambda: getattr(opts, key), outputs=res, show_progress=False)
-            dirtyable_setting.__exit__()
-
-        return res
-
-    def create_dirty_indicator(key, keys_to_reset, **kwargs):
-        def get_opt_values():
-            return [getattr(opts, _key) for _key in keys_to_reset]
-
-        elements_to_reset = [component_dict[_key] for _key in keys_to_reset if component_dict[_key] is not None]
-        indicator = gr.Button("", elem_classes="modification-indicator", elem_id=f"modification_indicator_{key}", **kwargs)
-        indicator.click(fn=get_opt_values, outputs=elements_to_reset, show_progress=False)
-        return indicator
-
-    loadsave = ui_loadsave.UiLoadsave(cmd_opts.ui_config)
-    components = []
-    component_dict = {}
-    shared.settings_components = component_dict
-    dummy_component1 = gr.Label(visible=False)
-
-    script_callbacks.ui_settings_callback()
-    opts.reorder()
-
-    def run_settings(*args):
-        changed = []
-        for key, value, comp in zip(opts.data_labels.keys(), args, components):
-            if comp == dummy_component:
-                continue
-            if not opts.same_type(value, opts.data_labels[key].default):
-                log.error(f'Setting bad value: {key}={value} expecting={type(opts.data_labels[key].default).__name__}')
-                continue
-            if opts.set(key, value):
-                changed.append(key)
-        if cmd_opts.use_directml:
-            directml_override_opts()
-        if cmd_opts.use_openvino:
-            if not shared.opts.cuda_compile:
-                shared.log.warning("OpenVINO: Enabling Torch Compile")
-                shared.opts.cuda_compile = True
-            if shared.opts.cuda_compile_backend != "openvino_fx":
-                shared.log.warning("OpenVINO: Setting Torch Compiler backend to OpenVINO FX")
-                shared.opts.cuda_compile_backend = "openvino_fx"
-            if shared.opts.sd_backend != "diffusers":
-                shared.log.warning("OpenVINO: Setting backend to Diffusers")
-                shared.opts.sd_backend = "diffusers"
-        try:
-            opts.save(shared.config_filename)
-            if len(changed) > 0:
-                log.info(f'Settings: changed={len(changed)} {changed}')
-        except RuntimeError:
-            log.error(f'Settings failed: change={len(changed)} {changed}')
-            return opts.dumpjson(), f'{len(changed)} Settings changed without save: {", ".join(changed)}'
-        return opts.dumpjson(), f'{len(changed)} Settings changed{": " if len(changed) > 0 else ""}{", ".join(changed)}'
-
-    def run_settings_single(value, key):
-        if not opts.same_type(value, opts.data_labels[key].default):
-            return gr.update(visible=True), opts.dumpjson()
-        if not opts.set(key, value):
-            return gr.update(value=getattr(opts, key)), opts.dumpjson()
-        if cmd_opts.use_directml:
-            directml_override_opts()
-        opts.save(shared.config_filename)
-        log.debug(f'Setting changed: key={key}, value={value}')
-        return get_value_for_setting(key), opts.dumpjson()
-
-    with gr.Blocks(analytics_enabled=False) as settings_interface:
-        with gr.Row(elem_id="system_row"):
-            restart_submit = gr.Button(value="Restart server", variant='primary', elem_id="restart_submit")
-            shutdown_submit = gr.Button(value="Shutdown server", variant='primary', elem_id="shutdown_submit")
-            unload_sd_model = gr.Button(value='Unload checkpoint', variant='primary', elem_id="sett_unload_sd_model")
-            reload_sd_model = gr.Button(value='Reload checkpoint', variant='primary', elem_id="sett_reload_sd_model")
-
-        with gr.Tabs(elem_id="system") as system_tabs:
-            global ui_system_tabs # pylint: disable=global-statement
-            ui_system_tabs = system_tabs
-            with gr.TabItem("Settings", id="system_settings", elem_id="tab_settings"):
-                with gr.Row(elem_id="settings_row"):
-                    settings_submit = gr.Button(value="Apply settings", variant='primary', elem_id="settings_submit")
-                    preview_theme = gr.Button(value="Preview theme", variant='primary', elem_id="settings_preview_theme")
-                    defaults_submit = gr.Button(value="Restore defaults", variant='primary', elem_id="defaults_submit")
-                with gr.Row():
-                    _settings_search = gr.Text(label="Search", elem_id="settings_search")
-
-                result = gr.HTML(elem_id="settings_result")
-                quicksettings_names = opts.quicksettings_list
-                quicksettings_names = {x: i for i, x in enumerate(quicksettings_names) if x != 'quicksettings'}
-                quicksettings_list = []
-
-                previous_section = []
-                tab_item_keys = []
-                current_tab = None
-                current_row = None
-                with gr.Tabs(elem_id="settings"):
-                    for i, (k, item) in enumerate(opts.data_labels.items()):
-                        section_must_be_skipped = item.section[0] is None
-                        if previous_section != item.section and not section_must_be_skipped:
-                            elem_id, text = item.section
-                            if current_tab is not None and len(previous_section) > 0:
-                                create_dirty_indicator(previous_section[0], tab_item_keys)
-                                tab_item_keys = []
-                                current_row.__exit__()
-                                current_tab.__exit__()
-                            current_tab = gr.TabItem(elem_id=f"settings_{elem_id}", label=text)
-                            current_tab.__enter__()
-                            current_row = gr.Column(variant='compact')
-                            current_row.__enter__()
-                            previous_section = item.section
-                        if k in quicksettings_names and not shared.cmd_opts.freeze:
-                            quicksettings_list.append((i, k, item))
-                            components.append(dummy_component)
-                        elif section_must_be_skipped:
-                            components.append(dummy_component)
-                        else:
-                            component = create_setting_component(k)
-                            component_dict[k] = component
-                            tab_item_keys.append(k)
-                            components.append(component)
-                    if current_tab is not None and len(previous_section) > 0:
-                        create_dirty_indicator(previous_section[0], tab_item_keys)
-                        tab_item_keys = []
-                        current_row.__exit__()
-                        current_tab.__exit__()
-
-                    request_notifications = gr.Button(value='Request browser notifications', elem_id="request_notifications", visible=False)
-                    with gr.TabItem("Show all pages", elem_id="settings_show_all_pages"):
-                        create_dirty_indicator("show_all_pages", [], interactive=False)
-
-            with gr.TabItem("User interface", id="system_config", elem_id="tab_config"):
-                loadsave.create_ui()
-                create_dirty_indicator("tab_defaults", [], interactive=False)
-
-            with gr.TabItem("Change log", id="change_log", elem_id="system_tab_changelog"):
-                with open('CHANGELOG.md', 'r', encoding='utf-8') as f:
-                    md = f.read()
-                gr.Markdown(md)
-
-            with gr.TabItem("Licenses", id="system_licenses", elem_id="system_tab_licenses"):
-                gr.HTML(shared.html("licenses.html"), elem_id="licenses", elem_classes="licenses")
-                create_dirty_indicator("tab_licenses", [], interactive=False)
-
-        def unload_sd_weights():
-            modules.sd_models.unload_model_weights(op='model')
-            modules.sd_models.unload_model_weights(op='refiner')
-
-        def reload_sd_weights():
-            modules.sd_models.reload_model_weights()
-
-        unload_sd_model.click(fn=unload_sd_weights, inputs=[], outputs=[])
-        reload_sd_model.click(fn=reload_sd_weights, inputs=[], outputs=[])
-        request_notifications.click(fn=lambda: None, inputs=[], outputs=[], _js='function(){}')
-        preview_theme.click(fn=None, _js='previewTheme', inputs=[], outputs=[])
-
-    timer.startup.record("ui-settings")
-
-    interfaces = []
-    interfaces += [(txt2img_interface, "Text", "txt2img")]
-    interfaces += [(img2img_interface, "Image", "img2img")]
-    interfaces += [(control_interface, "Control", "control")] if control_interface is not None else []
-    interfaces += [(extras_interface, "Process", "process")]
-    interfaces += [(interrogate_interface, "Interrogate", "interrogate")]
-    interfaces += [(train_interface, "Train", "train")]
-    interfaces += [(models_interface, "Models", "models")]
-    interfaces += script_callbacks.ui_tabs_callback()
-    interfaces += [(settings_interface, "System", "system")]
-
-    from modules import ui_extensions
-    extensions_interface = ui_extensions.create_ui()
-    interfaces += [(extensions_interface, "Extensions", "extensions")]
-    timer.startup.record("ui-extensions")
-
-    if shared.opts.diffusers_pipeline.startswith("ONNX"):
-        from modules import ui_onnx
-
-        onnx_interface = ui_onnx.create_ui()
-        interfaces += [(onnx_interface, "ONNX", "onnx")]
-
-    shared.tab_names = []
-    for _interface, label, _ifid in interfaces:
-        shared.tab_names.append(label)
-
-    with gr.Blocks(theme=theme.gradio_theme, analytics_enabled=False, title="SD.Next") as demo:
-        with gr.Row(elem_id="quicksettings", variant="compact"):
-            for _i, k, _item in sorted(quicksettings_list, key=lambda x: quicksettings_names.get(x[1], x[0])):
-                component = create_setting_component(k, is_quicksettings=True)
-                component_dict[k] = component
-
-        generation_parameters_copypaste.connect_paste_params_buttons()
-
-        with gr.Tabs(elem_id="tabs") as tabs:
-            for interface, label, ifid in interfaces:
-                if interface is None:
-                    continue
-                # if label in shared.opts.hidden_tabs or label == '':
-                #    continue
-                with gr.TabItem(label, id=ifid, elem_id=f"tab_{ifid}"):
-                    # log.debug(f'UI render: id={ifid}')
-                    interface.render()
-            for interface, _label, ifid in interfaces:
-                if interface is None:
-                    continue
-                if ifid in ["extensions", "system"]:
-                    continue
-                loadsave.add_block(interface, ifid)
-            loadsave.add_component(f"webui/Tabs@{tabs.elem_id}", tabs)
-            loadsave.setup_ui()
-        if opts.notification_audio_enable and os.path.exists(os.path.join(script_path, opts.notification_audio_path)):
-            gr.Audio(interactive=False, value=os.path.join(script_path, opts.notification_audio_path), elem_id="audio_notification", visible=False)
-
-        text_settings = gr.Textbox(elem_id="settings_json", value=lambda: opts.dumpjson(), visible=False)
-        components = [c for c in components if c is not None]
-        settings_submit.click(
-            fn=wrap_gradio_call(run_settings, extra_outputs=[gr.update()]),
-            inputs=components,
-            outputs=[text_settings, result],
-        )
-        defaults_submit.click(fn=lambda: shared.restore_defaults(restart=True), _js="restartReload")
-        restart_submit.click(fn=lambda: shared.restart_server(restart=True), _js="restartReload")
-        shutdown_submit.click(fn=lambda: shared.restart_server(restart=False), _js="restartReload")
-
-        for _i, k, _item in quicksettings_list:
-            component = component_dict[k]
-            info = opts.data_labels[k]
-            change_handler = component.release if hasattr(component, 'release') else component.change
-            change_handler(
-                fn=lambda value, k=k: run_settings_single(value, key=k),
-                inputs=[component],
-                outputs=[component, text_settings],
-                show_progress=info.refresh is not None,
-            )
-
-        button_set_checkpoint = gr.Button('Change model', elem_id='change_checkpoint', visible=False)
-        button_set_checkpoint.click(
-            fn=lambda value, _: run_settings_single(value, key='sd_model_checkpoint'),
-            _js="function(v){ var res = desiredCheckpointName; desiredCheckpointName = ''; return [res || v, null]; }",
-            inputs=[component_dict['sd_model_checkpoint'], dummy_component],
-            outputs=[component_dict['sd_model_checkpoint'], text_settings],
-        )
-        button_set_refiner = gr.Button('Change refiner', elem_id='change_refiner', visible=False)
-        button_set_refiner.click(
-            fn=lambda value, _: run_settings_single(value, key='sd_model_checkpoint'),
-            _js="function(v){ var res = desiredCheckpointName; desiredCheckpointName = ''; return [res || v, null]; }",
-            inputs=[component_dict['sd_model_refiner'], dummy_component],
-            outputs=[component_dict['sd_model_refiner'], text_settings],
-        )
-        button_set_vae = gr.Button('Change VAE', elem_id='change_vae', visible=False)
-        button_set_vae.click(
-            fn=lambda value, _: run_settings_single(value, key='sd_vae'),
-            _js="function(v){ var res = desiredVAEName; desiredVAEName = ''; return [res || v, null]; }",
-            inputs=[component_dict['sd_vae'], dummy_component],
-            outputs=[component_dict['sd_vae'], text_settings],
-        )
-
-        def reference_submit(model):
-            if '@' not in model: # diffusers
-                loaded = modelloader.load_reference(model)
-                return model if loaded else opts.sd_model_checkpoint
-            else: # civitai
-                model, url = model.split('@')
-                loaded = modelloader.load_civitai(model, url)
-                return loaded if loaded is not None else opts.sd_model_checkpoint
-
-        button_set_reference = gr.Button('Change reference', elem_id='change_reference', visible=False)
-        button_set_reference.click(
-            fn=reference_submit,
-            _js="function(v){ return desiredCheckpointName; }",
-            inputs=[component_dict['sd_model_checkpoint']],
-            outputs=[component_dict['sd_model_checkpoint']],
-        )
-        component_keys = [k for k in opts.data_labels.keys() if k in component_dict]
-
-        def get_settings_values():
-            return [get_value_for_setting(key) for key in component_keys]
-
-        demo.load(
-            fn=get_settings_values,
-            inputs=[],
-            outputs=[component_dict[k] for k in component_keys if component_dict[k] is not None],
-            queue=False,
-        )
-
-    timer.startup.record("ui-defaults")
-    loadsave.dump_defaults()
-    demo.ui_loadsave = loadsave
-    return demo
-
-
-def webpath(fn):
-    if fn.startswith(script_path):
-        web_path = os.path.relpath(fn, script_path).replace('\\', '/')
-    else:
-        web_path = os.path.abspath(fn)
-    return f'file={web_path}?{os.path.getmtime(fn)}'
-
-
-def html_head():
-    head = ''
-    main = ['script.js']
-    for js in main:
-        script_js = os.path.join(script_path, "javascript", js)
-        head += f'<script type="text/javascript" src="{webpath(script_js)}"></script>\n'
-    added = []
-    for script in modules.scripts.list_scripts("javascript", ".js"):
-        if script.filename in main:
-            continue
-        head += f'<script type="text/javascript" src="{webpath(script.path)}"></script>\n'
-        added.append(script.path)
-    for script in modules.scripts.list_scripts("javascript", ".mjs"):
-        head += f'<script type="module" src="{webpath(script.path)}"></script>\n'
-        added.append(script.path)
-    added = [a.replace(script_path, '').replace('\\', '/') for a in added]
-    # log.debug(f'Adding JS scripts: {added}')
-    return head
-
-
-def html_body():
-    body = ''
-    inline = ''
-    if opts.theme_style != 'Auto':
-        inline += f"set_theme('{opts.theme_style.lower()}');"
-    body += f'<script type="text/javascript">{inline}</script>\n'
-    return body
-
-
-def html_css(is_builtin: bool):
-    added = []
-
-    def stylesheet(fn):
-        added.append(fn)
-        return f'<link rel="stylesheet" property="stylesheet" href="{webpath(fn)}">'
-
-    css = 'sdnext.css' if is_builtin else 'base.css'
-    head = stylesheet(os.path.join(script_path, 'javascript', css))
-    for cssfile in modules.scripts.list_files_with_name("style.css"):
-        if not os.path.isfile(cssfile):
-            continue
-        head += stylesheet(cssfile)
-    if opts.gradio_theme in theme.list_builtin_themes():
-        head += stylesheet(os.path.join(script_path, "javascript", f"{opts.gradio_theme}.css"))
-    if os.path.exists(os.path.join(data_path, "user.css")):
-        head += stylesheet(os.path.join(data_path, "user.css"))
-    added = [a.replace(script_path, '').replace('\\', '/') for a in added]
-    # log.debug(f'Adding CSS stylesheets: {added}')
-    return head
-
-
-def reload_javascript():
-    is_builtin = theme.reload_gradio_theme()
-    head = html_head()
-    css = html_css(is_builtin)
-    body = html_body()
-
-    def template_response(*args, **kwargs):
-        res = shared.GradioTemplateResponseOriginal(*args, **kwargs)
-        res.body = res.body.replace(b'</head>', f'{head}</head>'.encode("utf8"))
-        res.body = res.body.replace(b'</body>', f'{css}{body}</body>'.encode("utf8"))
-        res.init_headers()
-        return res
-
-    gradio.routes.templates.TemplateResponse = template_response
-
-
-def setup_ui_api(app):
-    from pydantic import BaseModel, Field # pylint: disable=no-name-in-module
-    from typing import List
-
-    class QuicksettingsHint(BaseModel): # pylint: disable=too-few-public-methods
-        name: str = Field(title="Name of the quicksettings field")
-        label: str = Field(title="Label of the quicksettings field")
-
-    def quicksettings_hint():
-        return [QuicksettingsHint(name=k, label=v.label) for k, v in opts.data_labels.items()]
-
-    app.add_api_route("/internal/quicksettings-hint", quicksettings_hint, methods=["GET"], response_model=List[QuicksettingsHint])
-    app.add_api_route("/internal/ping", lambda: {}, methods=["GET"])
-
-
-if not hasattr(shared, 'GradioTemplateResponseOriginal'):
-    shared.GradioTemplateResponseOriginal = gradio.routes.templates.TemplateResponse
-=======
-import os
-import mimetypes
-import gradio as gr
-import gradio.routes
-import gradio.utils
-from modules.call_queue import wrap_gradio_call
-from modules import timer, gr_hijack, shared, theme, sd_models, script_callbacks, modelloader, ui_common, ui_loadsave, ui_symbols, ui_javascript, generation_parameters_copypaste
-from modules.ui_components import FormRow
-from modules.paths import script_path, data_path # pylint: disable=unused-import
-from modules.dml import directml_override_opts
-import modules.scripts
-import modules.errors
-
-
-modules.errors.install()
-mimetypes.init()
-mimetypes.add_type('application/javascript', '.js')
-log = shared.log
-opts = shared.opts
-cmd_opts = shared.cmd_opts
-ui_system_tabs = None
-switch_values_symbol = ui_symbols.switch
-detect_image_size_symbol = ui_symbols.detect
-paste_symbol = ui_symbols.paste
-clear_prompt_symbol = ui_symbols.clear
-restore_progress_symbol = ui_symbols.apply
-folder_symbol = ui_symbols.folder
-extra_networks_symbol = ui_symbols.networks
-apply_style_symbol = ui_symbols.apply
-save_style_symbol = ui_symbols.save
-paste_function = None
-gr_hijack.init()
-
-
-if not cmd_opts.share and not cmd_opts.listen:
-    # fix gradio phoning home
-    gradio.utils.version_check = lambda: None
-    gradio.utils.get_local_ip_address = lambda: '127.0.0.1'
-
-
-def gr_show(visible=True):
-    return {"visible": visible, "__type__": "update"}
-
-
-def create_output_panel(tabname, outdir): # pylint: disable=unused-argument # outdir is used by extensions
-    a, b, c, _d, e = ui_common.create_output_panel(tabname)
-    return a, b, c, e
-
-
-def plaintext_to_html(text): # may be referenced by extensions
-    return ui_common.plaintext_to_html(text)
-
-
-def infotext_to_html(text): # may be referenced by extensions
-    return ui_common.infotext_to_html(text)
-
-
-def send_gradio_gallery_to_image(x):
-    if len(x) == 0:
-        return None
-    return generation_parameters_copypaste.image_from_url_text(x[0])
-
-
-def create_refresh_button(refresh_component, refresh_method, refreshed_args, elem_id):
-    return ui_common.create_refresh_button(refresh_component, refresh_method, refreshed_args, elem_id)
-
-
-def connect_clear_prompt(button): # pylint: disable=unused-argument
-    pass
-
-
-def setup_progressbar(*args, **kwargs): # pylint: disable=unused-argument
-    pass
-
-
-def apply_setting(key, value):
-    if value is None:
-        return gr.update()
-    if shared.cmd_opts.freeze:
-        return gr.update()
-    # dont allow model to be swapped when model hash exists in prompt
-    if key == "sd_model_checkpoint" and opts.disable_weights_auto_swap:
-        return gr.update()
-    if key == "sd_model_checkpoint":
-        ckpt_info = sd_models.get_closet_checkpoint_match(value)
-        if ckpt_info is not None:
-            value = ckpt_info.title
-        else:
-            return gr.update()
-    comp_args = opts.data_labels[key].component_args
-    if comp_args and isinstance(comp_args, dict) and comp_args.get('visible') is False:
-        return gr.update()
-    valtype = type(opts.data_labels[key].default)
-    oldval = opts.data.get(key, None)
-    opts.data[key] = valtype(value) if valtype != type(None) else value
-    if oldval != value and opts.data_labels[key].onchange is not None:
-        opts.data_labels[key].onchange()
-    opts.save(shared.config_filename)
-    return getattr(opts, key)
-
-
-def get_value_for_setting(key):
-    value = getattr(opts, key)
-    info = opts.data_labels[key]
-    args = info.component_args() if callable(info.component_args) else info.component_args or {}
-    args = {k: v for k, v in args.items() if k not in {'precision'}}
-    return gr.update(value=value, **args)
-
-
-def ordered_ui_categories():
-    return ['dimensions', 'sampler', 'seed', 'denoising', 'cfg', 'checkboxes', 'accordions', 'override_settings', 'scripts'] # a1111 compatibility item, not implemented
-
-
-def create_ui(startup_timer = None):
-    if startup_timer is None:
-        timer.startup = timer.Timer()
-    ui_javascript.reload_javascript()
-    generation_parameters_copypaste.reset()
-
-    with gr.Blocks(analytics_enabled=False) as txt2img_interface:
-        from modules import ui_txt2img
-        ui_txt2img.create_ui()
-        timer.startup.record("ui-txt2img")
-
-    with gr.Blocks(analytics_enabled=False) as img2img_interface:
-        from modules import ui_img2img
-        ui_img2img.create_ui()
-        timer.startup.record("ui-img2img")
-
-    modules.scripts.scripts_current = None
-
-    with gr.Blocks(analytics_enabled=False) as control_interface:
-        if shared.backend == shared.Backend.DIFFUSERS:
-            from modules import ui_control
-            ui_control.create_ui()
-            timer.startup.record("ui-control")
-
-    with gr.Blocks(analytics_enabled=False) as extras_interface:
-        from modules import ui_postprocessing
-        ui_postprocessing.create_ui()
-        timer.startup.record("ui-extras")
-
-    with gr.Blocks(analytics_enabled=False) as train_interface:
-        if shared.backend == shared.Backend.ORIGINAL:
-            from modules import ui_train
-            ui_train.create_ui()
-            timer.startup.record("ui-train")
-
-    with gr.Blocks(analytics_enabled=False) as models_interface:
-        from modules import ui_models
-        ui_models.create_ui()
-        timer.startup.record("ui-models")
-
-    with gr.Blocks(analytics_enabled=False) as interrogate_interface:
-        from modules import ui_interrogate
-        ui_interrogate.create_ui()
-        timer.startup.record("ui-interrogate")
-
-
-    def create_setting_component(key, is_quicksettings=False):
-        def fun():
-            return opts.data[key] if key in opts.data else opts.data_labels[key].default
-
-        info = opts.data_labels[key]
-        t = type(info.default)
-        args = (info.component_args() if callable(info.component_args) else info.component_args) or {}
-        if info.component is not None:
-            comp = info.component
-        elif t == str:
-            comp = gr.Textbox
-        elif t == int:
-            comp = gr.Number
-        elif t == bool:
-            comp = gr.Checkbox
-        else:
-            raise ValueError(f'bad options item type: {t} for key {key}')
-        elem_id = f"setting_{key}"
-
-        if not is_quicksettings:
-            dirtyable_setting = gr.Group(elem_classes="dirtyable", visible=args.get("visible", True))
-            dirtyable_setting.__enter__()
-            dirty_indicator = gr.Button("", elem_classes="modification-indicator", elem_id="modification_indicator_" + key)
-
-        if info.refresh is not None:
-            if is_quicksettings:
-                res = comp(label=info.label, value=fun(), elem_id=elem_id, **args)
-                ui_common.create_refresh_button(res, info.refresh, info.component_args, f"refresh_{key}")
-            else:
-                with FormRow():
-                    res = comp(label=info.label, value=fun(), elem_id=elem_id, **args)
-                    ui_common.create_refresh_button(res, info.refresh, info.component_args, f"refresh_{key}")
-        elif info.folder is not None:
-            with FormRow():
-                res = comp(label=info.label, value=fun(), elem_id=elem_id, elem_classes="folder-selector", **args)
-                # ui_common.create_browse_button(res, f"folder_{key}")
-        else:
-            try:
-                res = comp(label=info.label, value=fun(), elem_id=elem_id, **args)
-            except Exception as e:
-                log.error(f'Error creating setting: {key} {e}')
-                res = None
-
-        if res is not None and not is_quicksettings:
-            res.change(fn=None, inputs=res, _js=f'(val) => markIfModified("{key}", val)')
-            dirty_indicator.click(fn=lambda: getattr(opts, key), outputs=res, show_progress=False)
-            dirtyable_setting.__exit__()
-
-        return res
-
-    def create_dirty_indicator(key, keys_to_reset, **kwargs):
-        def get_opt_values():
-            return [getattr(opts, _key) for _key in keys_to_reset]
-
-        elements_to_reset = [component_dict[_key] for _key in keys_to_reset if component_dict[_key] is not None]
-        indicator = gr.Button("", elem_classes="modification-indicator", elem_id=f"modification_indicator_{key}", **kwargs)
-        indicator.click(fn=get_opt_values, outputs=elements_to_reset, show_progress=False)
-        return indicator
-
-    loadsave = ui_loadsave.UiLoadsave(cmd_opts.ui_config)
-    components = []
-    component_dict = {}
-    shared.settings_components = component_dict
-
-    script_callbacks.ui_settings_callback()
-    opts.reorder()
-
-    def run_settings(*args):
-        changed = []
-        for key, value, comp in zip(opts.data_labels.keys(), args, components):
-            if comp == dummy_component or value=='dummy':
-                continue
-            if not opts.same_type(value, opts.data_labels[key].default):
-                log.error(f'Setting bad value: {key}={value} expecting={type(opts.data_labels[key].default).__name__}')
-                continue
-            if opts.set(key, value):
-                changed.append(key)
-        if cmd_opts.use_directml:
-            directml_override_opts()
-        if cmd_opts.use_openvino:
-            if not shared.opts.cuda_compile:
-                shared.log.warning("OpenVINO: Enabling Torch Compile")
-                shared.opts.cuda_compile = True
-            if shared.opts.cuda_compile_backend != "openvino_fx":
-                shared.log.warning("OpenVINO: Setting Torch Compiler backend to OpenVINO FX")
-                shared.opts.cuda_compile_backend = "openvino_fx"
-            if shared.opts.sd_backend != "diffusers":
-                shared.log.warning("OpenVINO: Setting backend to Diffusers")
-                shared.opts.sd_backend = "diffusers"
-        try:
-            if len(changed) > 0:
-                opts.save(shared.config_filename)
-                log.info(f'Settings: changed={len(changed)} {changed}')
-        except RuntimeError:
-            log.error(f'Settings failed: change={len(changed)} {changed}')
-            return opts.dumpjson(), f'{len(changed)} Settings changed without save: {", ".join(changed)}'
-        return opts.dumpjson(), f'{len(changed)} Settings changed{": " if len(changed) > 0 else ""}{", ".join(changed)}'
-
-    def run_settings_single(value, key):
-        if not opts.same_type(value, opts.data_labels[key].default):
-            return gr.update(visible=True), opts.dumpjson()
-        if not opts.set(key, value):
-            return gr.update(value=getattr(opts, key)), opts.dumpjson()
-        if cmd_opts.use_directml:
-            directml_override_opts()
-        opts.save(shared.config_filename)
-        log.debug(f'Setting changed: key={key}, value={value}')
-        return get_value_for_setting(key), opts.dumpjson()
-
-    with gr.Blocks(analytics_enabled=False) as settings_interface:
-        with gr.Row(elem_id="system_row"):
-            restart_submit = gr.Button(value="Restart server", variant='primary', elem_id="restart_submit")
-            shutdown_submit = gr.Button(value="Shutdown server", variant='primary', elem_id="shutdown_submit")
-            unload_sd_model = gr.Button(value='Unload checkpoint', variant='primary', elem_id="sett_unload_sd_model")
-            reload_sd_model = gr.Button(value='Reload checkpoint', variant='primary', elem_id="sett_reload_sd_model")
-
-        with gr.Tabs(elem_id="system") as system_tabs:
-            global ui_system_tabs # pylint: disable=global-statement
-            ui_system_tabs = system_tabs
-            with gr.TabItem("Settings", id="system_settings", elem_id="tab_settings"):
-                with gr.Row(elem_id="settings_row"):
-                    settings_submit = gr.Button(value="Apply settings", variant='primary', elem_id="settings_submit")
-                    preview_theme = gr.Button(value="Preview theme", variant='primary', elem_id="settings_preview_theme")
-                    defaults_submit = gr.Button(value="Restore defaults", variant='primary', elem_id="defaults_submit")
-                with gr.Row():
-                    _settings_search = gr.Text(label="Search", elem_id="settings_search")
-
-                result = gr.HTML(elem_id="settings_result")
-                quicksettings_names = opts.quicksettings_list
-                quicksettings_names = {x: i for i, x in enumerate(quicksettings_names) if x != 'quicksettings'}
-                quicksettings_list = []
-
-                previous_section = []
-                tab_item_keys = []
-                current_tab = None
-                current_row = None
-                dummy_component = gr.Textbox(visible=False, value='dummy')
-                with gr.Tabs(elem_id="settings"):
-                    for i, (k, item) in enumerate(opts.data_labels.items()):
-                        section_must_be_skipped = item.section[0] is None
-                        if previous_section != item.section and not section_must_be_skipped:
-                            elem_id, text = item.section
-                            if current_tab is not None and len(previous_section) > 0:
-                                create_dirty_indicator(previous_section[0], tab_item_keys)
-                                tab_item_keys = []
-                                current_row.__exit__()
-                                current_tab.__exit__()
-                            current_tab = gr.TabItem(elem_id=f"settings_{elem_id}", label=text)
-                            current_tab.__enter__()
-                            current_row = gr.Column(variant='compact')
-                            current_row.__enter__()
-                            previous_section = item.section
-                        if k in quicksettings_names and not shared.cmd_opts.freeze:
-                            quicksettings_list.append((i, k, item))
-                            components.append(dummy_component)
-                        elif section_must_be_skipped:
-                            components.append(dummy_component)
-                        else:
-                            component = create_setting_component(k)
-                            component_dict[k] = component
-                            tab_item_keys.append(k)
-                            components.append(component)
-                    if current_tab is not None and len(previous_section) > 0:
-                        create_dirty_indicator(previous_section[0], tab_item_keys)
-                        tab_item_keys = []
-                        current_row.__exit__()
-                        current_tab.__exit__()
-
-                    request_notifications = gr.Button(value='Request browser notifications', elem_id="request_notifications", visible=False)
-                    with gr.TabItem("Show all pages", elem_id="settings_show_all_pages"):
-                        create_dirty_indicator("show_all_pages", [], interactive=False)
-
-            with gr.TabItem("Update", id="system_update", elem_id="tab_update"):
-                from modules import update
-                update.create_ui()
-
-            with gr.TabItem("User interface", id="system_config", elem_id="tab_config"):
-                loadsave.create_ui()
-                create_dirty_indicator("tab_defaults", [], interactive=False)
-
-            with gr.TabItem("Change log", id="change_log", elem_id="system_tab_changelog"):
-                with open('CHANGELOG.md', 'r', encoding='utf-8') as f:
-                    md = f.read()
-                gr.Markdown(md)
-
-            with gr.TabItem("Licenses", id="system_licenses", elem_id="system_tab_licenses"):
-                gr.HTML(shared.html("licenses.html"), elem_id="licenses", elem_classes="licenses")
-                create_dirty_indicator("tab_licenses", [], interactive=False)
-
-        def unload_sd_weights():
-            modules.sd_models.unload_model_weights(op='model')
-            modules.sd_models.unload_model_weights(op='refiner')
-
-        def reload_sd_weights():
-            modules.sd_models.reload_model_weights()
-
-        unload_sd_model.click(fn=unload_sd_weights, inputs=[], outputs=[])
-        reload_sd_model.click(fn=reload_sd_weights, inputs=[], outputs=[])
-        request_notifications.click(fn=lambda: None, inputs=[], outputs=[], _js='function(){}')
-        preview_theme.click(fn=None, _js='previewTheme', inputs=[], outputs=[])
-
-    timer.startup.record("ui-settings")
-
-    interfaces = []
-    interfaces += [(txt2img_interface, "Text", "txt2img")]
-    interfaces += [(img2img_interface, "Image", "img2img")]
-    interfaces += [(control_interface, "Control", "control")] if control_interface is not None else []
-    interfaces += [(extras_interface, "Process", "process")]
-    interfaces += [(interrogate_interface, "Interrogate", "interrogate")]
-    interfaces += [(train_interface, "Train", "train")]
-    interfaces += [(models_interface, "Models", "models")]
-    interfaces += script_callbacks.ui_tabs_callback()
-    interfaces += [(settings_interface, "System", "system")]
-
-    from modules import ui_extensions
-    extensions_interface = ui_extensions.create_ui()
-    interfaces += [(extensions_interface, "Extensions", "extensions")]
-    timer.startup.record("ui-extensions")
-
-    shared.tab_names = []
-    for _interface, label, _ifid in interfaces:
-        shared.tab_names.append(label)
-
-    with gr.Blocks(theme=theme.gradio_theme, analytics_enabled=False, title="SD.Next") as ui_app:
-        with gr.Row(elem_id="quicksettings", variant="compact"):
-            for _i, k, _item in sorted(quicksettings_list, key=lambda x: quicksettings_names.get(x[1], x[0])):
-                component = create_setting_component(k, is_quicksettings=True)
-                component_dict[k] = component
-
-        generation_parameters_copypaste.connect_paste_params_buttons()
-
-        with gr.Tabs(elem_id="tabs") as tabs:
-            for interface, label, ifid in interfaces:
-                if interface is None:
-                    continue
-                # if label in shared.opts.hidden_tabs or label == '':
-                #    continue
-                with gr.TabItem(label, id=ifid, elem_id=f"tab_{ifid}"):
-                    # log.debug(f'UI render: id={ifid}')
-                    interface.render()
-            for interface, _label, ifid in interfaces:
-                if interface is None:
-                    continue
-                if ifid in ["extensions", "system"]:
-                    continue
-                loadsave.add_block(interface, ifid)
-            loadsave.add_component(f"webui/Tabs@{tabs.elem_id}", tabs)
-            loadsave.setup_ui()
-        if opts.notification_audio_enable and os.path.exists(os.path.join(script_path, opts.notification_audio_path)):
-            gr.Audio(interactive=False, value=os.path.join(script_path, opts.notification_audio_path), elem_id="audio_notification", visible=False)
-
-        text_settings = gr.Textbox(elem_id="settings_json", value=lambda: opts.dumpjson(), visible=False)
-        components = [c for c in components if c is not None]
-        settings_submit.click(
-            fn=wrap_gradio_call(run_settings, extra_outputs=[gr.update()]),
-            inputs=components,
-            outputs=[text_settings, result],
-        )
-        defaults_submit.click(fn=lambda: shared.restore_defaults(restart=True), _js="restartReload")
-        restart_submit.click(fn=lambda: shared.restart_server(restart=True), _js="restartReload")
-        shutdown_submit.click(fn=lambda: shared.restart_server(restart=False), _js="restartReload")
-
-        for _i, k, _item in quicksettings_list:
-            component = component_dict[k]
-            info = opts.data_labels[k]
-            change_handler = component.release if hasattr(component, 'release') else component.change
-            change_handler(
-                fn=lambda value, k=k: run_settings_single(value, key=k),
-                inputs=[component],
-                outputs=[component, text_settings],
-                show_progress=info.refresh is not None,
-            )
-
-        dummy_component = gr.Textbox(visible=False, value='dummy')
-        button_set_checkpoint = gr.Button('Change model', elem_id='change_checkpoint', visible=False)
-        button_set_checkpoint.click(
-            fn=lambda value, _: run_settings_single(value, key='sd_model_checkpoint'),
-            _js="function(v){ var res = desiredCheckpointName; desiredCheckpointName = ''; return [res || v, null]; }",
-            inputs=[component_dict['sd_model_checkpoint'], dummy_component],
-            outputs=[component_dict['sd_model_checkpoint'], text_settings],
-        )
-        button_set_refiner = gr.Button('Change refiner', elem_id='change_refiner', visible=False)
-        button_set_refiner.click(
-            fn=lambda value, _: run_settings_single(value, key='sd_model_checkpoint'),
-            _js="function(v){ var res = desiredCheckpointName; desiredCheckpointName = ''; return [res || v, null]; }",
-            inputs=[component_dict['sd_model_refiner'], dummy_component],
-            outputs=[component_dict['sd_model_refiner'], text_settings],
-        )
-        button_set_vae = gr.Button('Change VAE', elem_id='change_vae', visible=False)
-        button_set_vae.click(
-            fn=lambda value, _: run_settings_single(value, key='sd_vae'),
-            _js="function(v){ var res = desiredVAEName; desiredVAEName = ''; return [res || v, null]; }",
-            inputs=[component_dict['sd_vae'], dummy_component],
-            outputs=[component_dict['sd_vae'], text_settings],
-        )
-
-        def reference_submit(model):
-            if '@' not in model: # diffusers
-                loaded = modelloader.load_reference(model)
-                return model if loaded else opts.sd_model_checkpoint
-            else: # civitai
-                model, url = model.split('@')
-                loaded = modelloader.load_civitai(model, url)
-                return loaded if loaded is not None else opts.sd_model_checkpoint
-
-        button_set_reference = gr.Button('Change reference', elem_id='change_reference', visible=False)
-        button_set_reference.click(
-            fn=reference_submit,
-            _js="function(v){ return desiredCheckpointName; }",
-            inputs=[component_dict['sd_model_checkpoint']],
-            outputs=[component_dict['sd_model_checkpoint']],
-        )
-        component_keys = [k for k in opts.data_labels.keys() if k in component_dict]
-
-        def get_settings_values():
-            return [get_value_for_setting(key) for key in component_keys]
-
-        ui_app.load(
-            fn=get_settings_values,
-            inputs=[],
-            outputs=[component_dict[k] for k in component_keys if component_dict[k] is not None],
-            queue=False,
-        )
-
-    timer.startup.record("ui-defaults")
-    loadsave.dump_defaults()
-    ui_app.ui_loadsave = loadsave
-    return ui_app
->>>>>>> 560e5a86
+import os
+import mimetypes
+import gradio as gr
+import gradio.routes
+import gradio.utils
+from modules.call_queue import wrap_gradio_call
+from modules import timer, gr_hijack, shared, theme, sd_models, script_callbacks, modelloader, ui_common, ui_loadsave, ui_symbols, ui_javascript, generation_parameters_copypaste
+from modules.ui_components import FormRow
+from modules.paths import script_path, data_path # pylint: disable=unused-import
+from modules.dml import directml_override_opts
+import modules.scripts
+import modules.errors
+
+
+modules.errors.install()
+mimetypes.init()
+mimetypes.add_type('application/javascript', '.js')
+log = shared.log
+opts = shared.opts
+cmd_opts = shared.cmd_opts
+ui_system_tabs = None
+switch_values_symbol = ui_symbols.switch
+detect_image_size_symbol = ui_symbols.detect
+paste_symbol = ui_symbols.paste
+clear_prompt_symbol = ui_symbols.clear
+restore_progress_symbol = ui_symbols.apply
+folder_symbol = ui_symbols.folder
+extra_networks_symbol = ui_symbols.networks
+apply_style_symbol = ui_symbols.apply
+save_style_symbol = ui_symbols.save
+paste_function = None
+gr_hijack.init()
+
+
+if not cmd_opts.share and not cmd_opts.listen:
+    # fix gradio phoning home
+    gradio.utils.version_check = lambda: None
+    gradio.utils.get_local_ip_address = lambda: '127.0.0.1'
+
+
+def gr_show(visible=True):
+    return {"visible": visible, "__type__": "update"}
+
+
+def create_output_panel(tabname, outdir): # pylint: disable=unused-argument # outdir is used by extensions
+    a, b, c, _d, e = ui_common.create_output_panel(tabname)
+    return a, b, c, e
+
+
+def plaintext_to_html(text): # may be referenced by extensions
+    return ui_common.plaintext_to_html(text)
+
+
+def infotext_to_html(text): # may be referenced by extensions
+    return ui_common.infotext_to_html(text)
+
+
+def send_gradio_gallery_to_image(x):
+    if len(x) == 0:
+        return None
+    return generation_parameters_copypaste.image_from_url_text(x[0])
+
+
+def create_refresh_button(refresh_component, refresh_method, refreshed_args, elem_id):
+    return ui_common.create_refresh_button(refresh_component, refresh_method, refreshed_args, elem_id)
+
+
+def connect_clear_prompt(button): # pylint: disable=unused-argument
+    pass
+
+
+def setup_progressbar(*args, **kwargs): # pylint: disable=unused-argument
+    pass
+
+
+def apply_setting(key, value):
+    if value is None:
+        return gr.update()
+    if shared.cmd_opts.freeze:
+        return gr.update()
+    # dont allow model to be swapped when model hash exists in prompt
+    if key == "sd_model_checkpoint" and opts.disable_weights_auto_swap:
+        return gr.update()
+    if key == "sd_model_checkpoint":
+        ckpt_info = sd_models.get_closet_checkpoint_match(value)
+        if ckpt_info is not None:
+            value = ckpt_info.title
+        else:
+            return gr.update()
+    comp_args = opts.data_labels[key].component_args
+    if comp_args and isinstance(comp_args, dict) and comp_args.get('visible') is False:
+        return gr.update()
+    valtype = type(opts.data_labels[key].default)
+    oldval = opts.data.get(key, None)
+    opts.data[key] = valtype(value) if valtype != type(None) else value
+    if oldval != value and opts.data_labels[key].onchange is not None:
+        opts.data_labels[key].onchange()
+    opts.save(shared.config_filename)
+    return getattr(opts, key)
+
+
+def get_value_for_setting(key):
+    value = getattr(opts, key)
+    info = opts.data_labels[key]
+    args = info.component_args() if callable(info.component_args) else info.component_args or {}
+    args = {k: v for k, v in args.items() if k not in {'precision'}}
+    return gr.update(value=value, **args)
+
+
+def ordered_ui_categories():
+    return ['dimensions', 'sampler', 'seed', 'denoising', 'cfg', 'checkboxes', 'accordions', 'override_settings', 'scripts'] # a1111 compatibility item, not implemented
+
+
+def create_ui(startup_timer = None):
+    if startup_timer is None:
+        timer.startup = timer.Timer()
+    ui_javascript.reload_javascript()
+    generation_parameters_copypaste.reset()
+
+    with gr.Blocks(analytics_enabled=False) as txt2img_interface:
+        from modules import ui_txt2img
+        ui_txt2img.create_ui()
+        timer.startup.record("ui-txt2img")
+
+    with gr.Blocks(analytics_enabled=False) as img2img_interface:
+        from modules import ui_img2img
+        ui_img2img.create_ui()
+        timer.startup.record("ui-img2img")
+
+    modules.scripts.scripts_current = None
+
+    with gr.Blocks(analytics_enabled=False) as control_interface:
+        if shared.backend == shared.Backend.DIFFUSERS:
+            from modules import ui_control
+            ui_control.create_ui()
+            timer.startup.record("ui-control")
+
+    with gr.Blocks(analytics_enabled=False) as extras_interface:
+        from modules import ui_postprocessing
+        ui_postprocessing.create_ui()
+        timer.startup.record("ui-extras")
+
+    with gr.Blocks(analytics_enabled=False) as train_interface:
+        if shared.backend == shared.Backend.ORIGINAL:
+            from modules import ui_train
+            ui_train.create_ui()
+            timer.startup.record("ui-train")
+
+    with gr.Blocks(analytics_enabled=False) as models_interface:
+        from modules import ui_models
+        ui_models.create_ui()
+        timer.startup.record("ui-models")
+
+    with gr.Blocks(analytics_enabled=False) as interrogate_interface:
+        from modules import ui_interrogate
+        ui_interrogate.create_ui()
+        timer.startup.record("ui-interrogate")
+
+
+    def create_setting_component(key, is_quicksettings=False):
+        def fun():
+            return opts.data[key] if key in opts.data else opts.data_labels[key].default
+
+        info = opts.data_labels[key]
+        t = type(info.default)
+        args = (info.component_args() if callable(info.component_args) else info.component_args) or {}
+        if info.component is not None:
+            comp = info.component
+        elif t == str:
+            comp = gr.Textbox
+        elif t == int:
+            comp = gr.Number
+        elif t == bool:
+            comp = gr.Checkbox
+        else:
+            raise ValueError(f'bad options item type: {t} for key {key}')
+        elem_id = f"setting_{key}"
+
+        if not is_quicksettings:
+            dirtyable_setting = gr.Group(elem_classes="dirtyable", visible=args.get("visible", True))
+            dirtyable_setting.__enter__()
+            dirty_indicator = gr.Button("", elem_classes="modification-indicator", elem_id="modification_indicator_" + key)
+
+        if info.refresh is not None:
+            if is_quicksettings:
+                res = comp(label=info.label, value=fun(), elem_id=elem_id, **args)
+                ui_common.create_refresh_button(res, info.refresh, info.component_args, f"refresh_{key}")
+            else:
+                with FormRow():
+                    res = comp(label=info.label, value=fun(), elem_id=elem_id, **args)
+                    ui_common.create_refresh_button(res, info.refresh, info.component_args, f"refresh_{key}")
+        elif info.folder is not None:
+            with FormRow():
+                res = comp(label=info.label, value=fun(), elem_id=elem_id, elem_classes="folder-selector", **args)
+                # ui_common.create_browse_button(res, f"folder_{key}")
+        else:
+            try:
+                res = comp(label=info.label, value=fun(), elem_id=elem_id, **args)
+            except Exception as e:
+                log.error(f'Error creating setting: {key} {e}')
+                res = None
+
+        if res is not None and not is_quicksettings:
+            res.change(fn=None, inputs=res, _js=f'(val) => markIfModified("{key}", val)')
+            dirty_indicator.click(fn=lambda: getattr(opts, key), outputs=res, show_progress=False)
+            dirtyable_setting.__exit__()
+
+        return res
+
+    def create_dirty_indicator(key, keys_to_reset, **kwargs):
+        def get_opt_values():
+            return [getattr(opts, _key) for _key in keys_to_reset]
+
+        elements_to_reset = [component_dict[_key] for _key in keys_to_reset if component_dict[_key] is not None]
+        indicator = gr.Button("", elem_classes="modification-indicator", elem_id=f"modification_indicator_{key}", **kwargs)
+        indicator.click(fn=get_opt_values, outputs=elements_to_reset, show_progress=False)
+        return indicator
+
+    loadsave = ui_loadsave.UiLoadsave(cmd_opts.ui_config)
+    components = []
+    component_dict = {}
+    shared.settings_components = component_dict
+
+    script_callbacks.ui_settings_callback()
+    opts.reorder()
+
+    def run_settings(*args):
+        changed = []
+        for key, value, comp in zip(opts.data_labels.keys(), args, components):
+            if comp == dummy_component or value=='dummy':
+                continue
+            if not opts.same_type(value, opts.data_labels[key].default):
+                log.error(f'Setting bad value: {key}={value} expecting={type(opts.data_labels[key].default).__name__}')
+                continue
+            if opts.set(key, value):
+                changed.append(key)
+        if cmd_opts.use_directml:
+            directml_override_opts()
+        if cmd_opts.use_openvino:
+            if not shared.opts.cuda_compile:
+                shared.log.warning("OpenVINO: Enabling Torch Compile")
+                shared.opts.cuda_compile = True
+            if shared.opts.cuda_compile_backend != "openvino_fx":
+                shared.log.warning("OpenVINO: Setting Torch Compiler backend to OpenVINO FX")
+                shared.opts.cuda_compile_backend = "openvino_fx"
+            if shared.opts.sd_backend != "diffusers":
+                shared.log.warning("OpenVINO: Setting backend to Diffusers")
+                shared.opts.sd_backend = "diffusers"
+        try:
+            if len(changed) > 0:
+                opts.save(shared.config_filename)
+                log.info(f'Settings: changed={len(changed)} {changed}')
+        except RuntimeError:
+            log.error(f'Settings failed: change={len(changed)} {changed}')
+            return opts.dumpjson(), f'{len(changed)} Settings changed without save: {", ".join(changed)}'
+        return opts.dumpjson(), f'{len(changed)} Settings changed{": " if len(changed) > 0 else ""}{", ".join(changed)}'
+
+    def run_settings_single(value, key):
+        if not opts.same_type(value, opts.data_labels[key].default):
+            return gr.update(visible=True), opts.dumpjson()
+        if not opts.set(key, value):
+            return gr.update(value=getattr(opts, key)), opts.dumpjson()
+        if cmd_opts.use_directml:
+            directml_override_opts()
+        opts.save(shared.config_filename)
+        log.debug(f'Setting changed: key={key}, value={value}')
+        return get_value_for_setting(key), opts.dumpjson()
+
+    with gr.Blocks(analytics_enabled=False) as settings_interface:
+        with gr.Row(elem_id="system_row"):
+            restart_submit = gr.Button(value="Restart server", variant='primary', elem_id="restart_submit")
+            shutdown_submit = gr.Button(value="Shutdown server", variant='primary', elem_id="shutdown_submit")
+            unload_sd_model = gr.Button(value='Unload checkpoint', variant='primary', elem_id="sett_unload_sd_model")
+            reload_sd_model = gr.Button(value='Reload checkpoint', variant='primary', elem_id="sett_reload_sd_model")
+
+        with gr.Tabs(elem_id="system") as system_tabs:
+            global ui_system_tabs # pylint: disable=global-statement
+            ui_system_tabs = system_tabs
+            with gr.TabItem("Settings", id="system_settings", elem_id="tab_settings"):
+                with gr.Row(elem_id="settings_row"):
+                    settings_submit = gr.Button(value="Apply settings", variant='primary', elem_id="settings_submit")
+                    preview_theme = gr.Button(value="Preview theme", variant='primary', elem_id="settings_preview_theme")
+                    defaults_submit = gr.Button(value="Restore defaults", variant='primary', elem_id="defaults_submit")
+                with gr.Row():
+                    _settings_search = gr.Text(label="Search", elem_id="settings_search")
+
+                result = gr.HTML(elem_id="settings_result")
+                quicksettings_names = opts.quicksettings_list
+                quicksettings_names = {x: i for i, x in enumerate(quicksettings_names) if x != 'quicksettings'}
+                quicksettings_list = []
+
+                previous_section = []
+                tab_item_keys = []
+                current_tab = None
+                current_row = None
+                dummy_component = gr.Textbox(visible=False, value='dummy')
+                with gr.Tabs(elem_id="settings"):
+                    for i, (k, item) in enumerate(opts.data_labels.items()):
+                        section_must_be_skipped = item.section[0] is None
+                        if previous_section != item.section and not section_must_be_skipped:
+                            elem_id, text = item.section
+                            if current_tab is not None and len(previous_section) > 0:
+                                create_dirty_indicator(previous_section[0], tab_item_keys)
+                                tab_item_keys = []
+                                current_row.__exit__()
+                                current_tab.__exit__()
+                            current_tab = gr.TabItem(elem_id=f"settings_{elem_id}", label=text)
+                            current_tab.__enter__()
+                            current_row = gr.Column(variant='compact')
+                            current_row.__enter__()
+                            previous_section = item.section
+                        if k in quicksettings_names and not shared.cmd_opts.freeze:
+                            quicksettings_list.append((i, k, item))
+                            components.append(dummy_component)
+                        elif section_must_be_skipped:
+                            components.append(dummy_component)
+                        else:
+                            component = create_setting_component(k)
+                            component_dict[k] = component
+                            tab_item_keys.append(k)
+                            components.append(component)
+                    if current_tab is not None and len(previous_section) > 0:
+                        create_dirty_indicator(previous_section[0], tab_item_keys)
+                        tab_item_keys = []
+                        current_row.__exit__()
+                        current_tab.__exit__()
+
+                    request_notifications = gr.Button(value='Request browser notifications', elem_id="request_notifications", visible=False)
+                    with gr.TabItem("Show all pages", elem_id="settings_show_all_pages"):
+                        create_dirty_indicator("show_all_pages", [], interactive=False)
+
+            with gr.TabItem("Update", id="system_update", elem_id="tab_update"):
+                from modules import update
+                update.create_ui()
+
+            with gr.TabItem("User interface", id="system_config", elem_id="tab_config"):
+                loadsave.create_ui()
+                create_dirty_indicator("tab_defaults", [], interactive=False)
+
+            with gr.TabItem("Change log", id="change_log", elem_id="system_tab_changelog"):
+                with open('CHANGELOG.md', 'r', encoding='utf-8') as f:
+                    md = f.read()
+                gr.Markdown(md)
+
+            with gr.TabItem("Licenses", id="system_licenses", elem_id="system_tab_licenses"):
+                gr.HTML(shared.html("licenses.html"), elem_id="licenses", elem_classes="licenses")
+                create_dirty_indicator("tab_licenses", [], interactive=False)
+
+        def unload_sd_weights():
+            modules.sd_models.unload_model_weights(op='model')
+            modules.sd_models.unload_model_weights(op='refiner')
+
+        def reload_sd_weights():
+            modules.sd_models.reload_model_weights()
+
+        unload_sd_model.click(fn=unload_sd_weights, inputs=[], outputs=[])
+        reload_sd_model.click(fn=reload_sd_weights, inputs=[], outputs=[])
+        request_notifications.click(fn=lambda: None, inputs=[], outputs=[], _js='function(){}')
+        preview_theme.click(fn=None, _js='previewTheme', inputs=[], outputs=[])
+
+    timer.startup.record("ui-settings")
+
+    interfaces = []
+    interfaces += [(txt2img_interface, "Text", "txt2img")]
+    interfaces += [(img2img_interface, "Image", "img2img")]
+    interfaces += [(control_interface, "Control", "control")] if control_interface is not None else []
+    interfaces += [(extras_interface, "Process", "process")]
+    interfaces += [(interrogate_interface, "Interrogate", "interrogate")]
+    interfaces += [(train_interface, "Train", "train")]
+    interfaces += [(models_interface, "Models", "models")]
+    if "ONNX" in shared.opts.diffusers_pipeline:
+        with gr.Blocks(analytics_enabled=False) as onnx_interface:
+            if shared.backend == shared.Backend.DIFFUSERS:
+                from modules import ui_onnx
+                ui_onnx.create_ui()
+                timer.startup.record("ui-onnx")
+        interfaces += [(onnx_interface, "ONNX", "onnx")]
+    interfaces += script_callbacks.ui_tabs_callback()
+    interfaces += [(settings_interface, "System", "system")]
+
+    from modules import ui_extensions
+    extensions_interface = ui_extensions.create_ui()
+    interfaces += [(extensions_interface, "Extensions", "extensions")]
+    timer.startup.record("ui-extensions")
+
+    shared.tab_names = []
+    for _interface, label, _ifid in interfaces:
+        shared.tab_names.append(label)
+
+    with gr.Blocks(theme=theme.gradio_theme, analytics_enabled=False, title="SD.Next") as ui_app:
+        with gr.Row(elem_id="quicksettings", variant="compact"):
+            for _i, k, _item in sorted(quicksettings_list, key=lambda x: quicksettings_names.get(x[1], x[0])):
+                component = create_setting_component(k, is_quicksettings=True)
+                component_dict[k] = component
+
+        generation_parameters_copypaste.connect_paste_params_buttons()
+
+        with gr.Tabs(elem_id="tabs") as tabs:
+            for interface, label, ifid in interfaces:
+                if interface is None:
+                    continue
+                # if label in shared.opts.hidden_tabs or label == '':
+                #    continue
+                with gr.TabItem(label, id=ifid, elem_id=f"tab_{ifid}"):
+                    # log.debug(f'UI render: id={ifid}')
+                    interface.render()
+            for interface, _label, ifid in interfaces:
+                if interface is None:
+                    continue
+                if ifid in ["extensions", "system"]:
+                    continue
+                loadsave.add_block(interface, ifid)
+            loadsave.add_component(f"webui/Tabs@{tabs.elem_id}", tabs)
+            loadsave.setup_ui()
+        if opts.notification_audio_enable and os.path.exists(os.path.join(script_path, opts.notification_audio_path)):
+            gr.Audio(interactive=False, value=os.path.join(script_path, opts.notification_audio_path), elem_id="audio_notification", visible=False)
+
+        text_settings = gr.Textbox(elem_id="settings_json", value=lambda: opts.dumpjson(), visible=False)
+        components = [c for c in components if c is not None]
+        settings_submit.click(
+            fn=wrap_gradio_call(run_settings, extra_outputs=[gr.update()]),
+            inputs=components,
+            outputs=[text_settings, result],
+        )
+        defaults_submit.click(fn=lambda: shared.restore_defaults(restart=True), _js="restartReload")
+        restart_submit.click(fn=lambda: shared.restart_server(restart=True), _js="restartReload")
+        shutdown_submit.click(fn=lambda: shared.restart_server(restart=False), _js="restartReload")
+
+        for _i, k, _item in quicksettings_list:
+            component = component_dict[k]
+            info = opts.data_labels[k]
+            change_handler = component.release if hasattr(component, 'release') else component.change
+            change_handler(
+                fn=lambda value, k=k: run_settings_single(value, key=k),
+                inputs=[component],
+                outputs=[component, text_settings],
+                show_progress=info.refresh is not None,
+            )
+
+        dummy_component = gr.Textbox(visible=False, value='dummy')
+        button_set_checkpoint = gr.Button('Change model', elem_id='change_checkpoint', visible=False)
+        button_set_checkpoint.click(
+            fn=lambda value, _: run_settings_single(value, key='sd_model_checkpoint'),
+            _js="function(v){ var res = desiredCheckpointName; desiredCheckpointName = ''; return [res || v, null]; }",
+            inputs=[component_dict['sd_model_checkpoint'], dummy_component],
+            outputs=[component_dict['sd_model_checkpoint'], text_settings],
+        )
+        button_set_refiner = gr.Button('Change refiner', elem_id='change_refiner', visible=False)
+        button_set_refiner.click(
+            fn=lambda value, _: run_settings_single(value, key='sd_model_checkpoint'),
+            _js="function(v){ var res = desiredCheckpointName; desiredCheckpointName = ''; return [res || v, null]; }",
+            inputs=[component_dict['sd_model_refiner'], dummy_component],
+            outputs=[component_dict['sd_model_refiner'], text_settings],
+        )
+        button_set_vae = gr.Button('Change VAE', elem_id='change_vae', visible=False)
+        button_set_vae.click(
+            fn=lambda value, _: run_settings_single(value, key='sd_vae'),
+            _js="function(v){ var res = desiredVAEName; desiredVAEName = ''; return [res || v, null]; }",
+            inputs=[component_dict['sd_vae'], dummy_component],
+            outputs=[component_dict['sd_vae'], text_settings],
+        )
+
+        def reference_submit(model):
+            if '@' not in model: # diffusers
+                loaded = modelloader.load_reference(model)
+                return model if loaded else opts.sd_model_checkpoint
+            else: # civitai
+                model, url = model.split('@')
+                loaded = modelloader.load_civitai(model, url)
+                return loaded if loaded is not None else opts.sd_model_checkpoint
+
+        button_set_reference = gr.Button('Change reference', elem_id='change_reference', visible=False)
+        button_set_reference.click(
+            fn=reference_submit,
+            _js="function(v){ return desiredCheckpointName; }",
+            inputs=[component_dict['sd_model_checkpoint']],
+            outputs=[component_dict['sd_model_checkpoint']],
+        )
+        component_keys = [k for k in opts.data_labels.keys() if k in component_dict]
+
+        def get_settings_values():
+            return [get_value_for_setting(key) for key in component_keys]
+
+        ui_app.load(
+            fn=get_settings_values,
+            inputs=[],
+            outputs=[component_dict[k] for k in component_keys if component_dict[k] is not None],
+            queue=False,
+        )
+
+    timer.startup.record("ui-defaults")
+    loadsave.dump_defaults()
+    ui_app.ui_loadsave = loadsave
+    return ui_app