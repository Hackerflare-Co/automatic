import os
from datetime import datetime
import git
<<<<<<< HEAD
from modules import shared, errors, files_cache
=======
from modules import shared, errors
>>>>>>> ed9d3d93
from modules.paths import extensions_dir, extensions_builtin_dir


extensions = []


if not os.path.exists(extensions_dir):
    os.makedirs(extensions_dir)


def active():
    if shared.opts.disable_all_extensions == "all":
        return []
    elif shared.opts.disable_all_extensions == "user":
        return [x for x in extensions if x.enabled and x.is_builtin]
    else:
        return [x for x in extensions if x.enabled]


class Extension:
    def __init__(self, name, path, enabled=True, is_builtin=False):
        self.name = name
        self.git_name = ''
        self.path = path
        self.enabled = enabled
        self.status = ''
        self.can_update = False
        self.is_builtin = is_builtin
        self.commit_hash = ''
        self.commit_date = None
        self.version = ''
        self.description = ''
        self.branch = None
        self.remote = None
        self.have_info_from_repo = False
        self.mtime = 0
        self.ctime = 0

    def read_info(self, force=False):
        if self.have_info_from_repo and not force:
            return
        self.have_info_from_repo = True
        repo = None
        self.mtime = datetime.fromtimestamp(os.path.getmtime(self.path)).isoformat() + 'Z'
        self.ctime = datetime.fromtimestamp(os.path.getctime(self.path)).isoformat() + 'Z'
        try:
            if os.path.exists(os.path.join(self.path, ".git")):
                repo = git.Repo(self.path)
        except Exception as e:
            errors.display(e, f'github info from {self.path}')
        if repo is None or repo.bare:
            self.remote = None
        else:
            try:
                self.status = 'unknown'
                if len(repo.remotes) == 0:
                    shared.log.debug(f"Extension: no remotes info repo={self.name}")
                    return
                self.git_name = repo.remotes.origin.url.split('.git')[0].split('/')[-1]
                self.description = repo.description
                if self.description is None or self.description.startswith("Unnamed repository"):
                    self.description = "[No description]"
                self.remote = next(repo.remote().urls, None)
                head = repo.head.commit
                self.commit_date = repo.head.commit.committed_date
                try:
                    if repo.active_branch:
                        self.branch = repo.active_branch.name
                except Exception:
                    pass
                self.commit_hash = head.hexsha
                self.version = f"<p>{self.commit_hash[:8]}</p><p>{datetime.fromtimestamp(self.commit_date).strftime('%a %b%d %Y %H:%M')}</p>"
            except Exception as ex:
                shared.log.error(f"Extension: failed reading data from git repo={self.name}: {ex}")
                self.remote = None

    def list_files(self, subdir, extension):
        from modules import scripts
        dirpath = os.path.join(self.path, subdir)
        if not os.path.isdir(dirpath):
            return []
<<<<<<< HEAD
        priority = '50'
        if os.path.isfile(os.path.join(dirpath, "..", ".priority")):
            with open(os.path.join(dirpath, "..", ".priority"), "r", encoding="utf-8") as f:
                priority = str(f.read().strip())
        if priority != '50':
            shared.log.debug(f'Extension priority override: {os.path.dirname(dirpath)}:{priority}')
        valid_extensions = map(str.upper, ['.py','.js','.mjs'])
        extension = extension.upper()
        assert extension in valid_extensions, f'list_files `extension` invalid: extension={extension}, valid_extensions={valid_extensions}'
        files = files_cache.list_files(dirpath, ext_filter=[extension])
        res = [scripts.ScriptFile(self.path, filename, filename, priority) for filename in sorted(files)]
=======
        res = []
        for filename in sorted(os.listdir(dirpath)):
            if not filename.endswith(".py") and not filename.endswith(".js") and not filename.endswith(".mjs"):
                continue
            priority = '50'
            if os.path.isfile(os.path.join(dirpath, "..", ".priority")):
                with open(os.path.join(dirpath, "..", ".priority"), "r", encoding="utf-8") as f:
                    priority = str(f.read().strip())
            res.append(scripts.ScriptFile(self.path, filename, os.path.join(dirpath, filename), priority))
            if priority != '50':
                shared.log.debug(f'Extension priority override: {os.path.dirname(dirpath)}:{priority}')
        res = [x for x in res if os.path.splitext(x.path)[1].lower() == extension and os.path.isfile(x.path)]
>>>>>>> ed9d3d93
        return res

    def check_updates(self):
        try:
            repo = git.Repo(self.path)
        except Exception:
            self.can_update = False
            return
        for fetch in repo.remote().fetch(dry_run=True):
            if fetch.flags != fetch.HEAD_UPTODATE:
                self.can_update = True
                self.status = "new commits"
                return
        try:
            origin = repo.rev_parse('origin')
            if repo.head.commit != origin:
                self.can_update = True
                self.status = "behind HEAD"
                return
        except Exception:
            self.can_update = False
            self.status = "unknown (remote error)"
            return
        self.can_update = False
        self.status = "latest"

    def git_fetch(self, commit='origin'):
        repo = git.Repo(self.path)
        # Fix: `error: Your local changes to the following files would be overwritten by merge`,
        # because WSL2 Docker set 755 file permissions instead of 644, this results to the error.
        repo.git.fetch(all=True)
        repo.git.reset('origin', hard=True)
        repo.git.reset(commit, hard=True)
        self.have_info_from_repo = False


def list_extensions():
    extensions.clear()
    if not os.path.isdir(extensions_dir):
        return
    if shared.opts.disable_all_extensions == "all" or shared.opts.disable_all_extensions == "user":
        shared.log.warning(f"Option set: Disable extensions: {shared.opts.disable_all_extensions}")
    extension_paths = []
    extension_names = []
    extension_folders = [extensions_builtin_dir] if shared.cmd_opts.safe else [extensions_builtin_dir, extensions_dir]
    for dirname in extension_folders:
        if not os.path.isdir(dirname):
            return
        for extension_dirname in sorted(os.listdir(dirname)):
            path = os.path.join(dirname, extension_dirname)
            if not os.path.isdir(path):
                continue
            if extension_dirname in extension_names:
                shared.log.info(f'Skipping conflicting extension: {path}')
                continue
            extension_names.append(extension_dirname)
            extension_paths.append((extension_dirname, path, dirname == extensions_builtin_dir))
    disabled_extensions = shared.opts.disabled_extensions + shared.temp_disable_extensions()
    for dirname, path, is_builtin in extension_paths:
        extension = Extension(name=dirname, path=path, enabled=dirname not in disabled_extensions, is_builtin=is_builtin)
        extensions.append(extension)
    shared.log.info(f'Disabled extensions: {[e.name for e in extensions if not e.enabled]}')<|MERGE_RESOLUTION|>--- conflicted
+++ resolved
@@ -1,11 +1,7 @@
 import os
 from datetime import datetime
 import git
-<<<<<<< HEAD
 from modules import shared, errors, files_cache
-=======
-from modules import shared, errors
->>>>>>> ed9d3d93
 from modules.paths import extensions_dir, extensions_builtin_dir
 
 
@@ -87,19 +83,6 @@
         dirpath = os.path.join(self.path, subdir)
         if not os.path.isdir(dirpath):
             return []
-<<<<<<< HEAD
-        priority = '50'
-        if os.path.isfile(os.path.join(dirpath, "..", ".priority")):
-            with open(os.path.join(dirpath, "..", ".priority"), "r", encoding="utf-8") as f:
-                priority = str(f.read().strip())
-        if priority != '50':
-            shared.log.debug(f'Extension priority override: {os.path.dirname(dirpath)}:{priority}')
-        valid_extensions = map(str.upper, ['.py','.js','.mjs'])
-        extension = extension.upper()
-        assert extension in valid_extensions, f'list_files `extension` invalid: extension={extension}, valid_extensions={valid_extensions}'
-        files = files_cache.list_files(dirpath, ext_filter=[extension])
-        res = [scripts.ScriptFile(self.path, filename, filename, priority) for filename in sorted(files)]
-=======
         res = []
         for filename in sorted(os.listdir(dirpath)):
             if not filename.endswith(".py") and not filename.endswith(".js") and not filename.endswith(".mjs"):
@@ -112,7 +95,6 @@
             if priority != '50':
                 shared.log.debug(f'Extension priority override: {os.path.dirname(dirpath)}:{priority}')
         res = [x for x in res if os.path.splitext(x.path)[1].lower() == extension and os.path.isfile(x.path)]
->>>>>>> ed9d3d93
         return res
 
     def check_updates(self):
