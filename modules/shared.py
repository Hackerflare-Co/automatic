<<<<<<< HEAD
import os
import sys
import time
import json
import datetime
import urllib.request
from enum import Enum
import gradio as gr
import tqdm
import requests
from modules import errors, ui_components, shared_items, cmd_args
from modules.paths_internal import models_path, script_path, data_path, sd_configs_path, sd_default_config, sd_model_file, default_sd_model_file, extensions_dir, extensions_builtin_dir # pylint: disable=W0611
import modules.interrogate
import modules.memmon
import modules.styles
import modules.devices as devices
import modules.paths_internal as paths
from installer import log as central_logger # pylint: disable=E0611


errors.install(gr)
demo: gr.Blocks = None
log = central_logger
progress_print_out = sys.stdout
parser = cmd_args.parser
url = 'https://github.com/vladmandic/automatic'
cmd_opts, _ = parser.parse_known_args()
hide_dirs = {"visible": not cmd_opts.hide_ui_dir_config}
xformers_available = False
clip_model = None
interrogator = modules.interrogate.InterrogateModels("interrogate")
sd_upscalers = []
face_restorers = []
tab_names = []
options_templates = {}
hypernetworks = {}
loaded_hypernetworks = []
gradio_theme = gr.themes.Base()
settings_components = None
latent_upscale_default_mode = "Latent"
latent_upscale_modes = {
    "Latent": {"mode": "bilinear", "antialias": False},
    "Latent (antialiased)": {"mode": "bilinear", "antialias": True},
    "Latent (bicubic)": {"mode": "bicubic", "antialias": False},
    "Latent (bicubic antialiased)": {"mode": "bicubic", "antialias": True},
    "Latent (nearest)": {"mode": "nearest", "antialias": False},
    "Latent (nearest-exact)": {"mode": "nearest-exact", "antialias": False},
}
restricted_opts = {
    "samples_filename_pattern",
    "directories_filename_pattern",
    "outdir_samples",
    "outdir_txt2img_samples",
    "outdir_img2img_samples",
    "outdir_extras_samples",
    "outdir_grids",
    "outdir_txt2img_grids",
    "outdir_save",
    "outdir_init_images"
}
ui_reorder_categories = [
    "inpaint",
    "sampler",
    "checkboxes",
    "hires_fix",
    "dimensions",
    "cfg",
    "seed",
    "batch",
    "override_settings",
    "scripts",
]


class Backend(Enum):
    ORIGINAL = 1
    DIFFUSERS = 2


def reload_hypernetworks():
    from modules.hypernetworks import hypernetwork
    global hypernetworks # pylint: disable=W0603
    hypernetworks = hypernetwork.list_hypernetworks(opts.hypernetwork_dir)


class State:
    skipped = False
    interrupted = False
    paused = False
    job = ""
    job_no = 0
    job_count = 0
    processing_has_refined_job_count = False
    job_timestamp = '0'
    sampling_step = 0
    sampling_steps = 0
    current_latent = None
    current_image = None
    current_image_sampling_step = 0
    id_live_preview = 0
    textinfo = None
    time_start = None
    need_restart = False
    server_start = None

    def skip(self):
        log.debug('Requested skip')
        self.skipped = True

    def interrupt(self):
        log.debug('Requested interrupt')
        self.interrupted = True

    def pause(self):
        self.paused = not self.paused
        log.debug(f'Requested {"pause" if self.paused else "continue"}')

    def nextjob(self):
        if opts.live_previews_enable and opts.show_progress_every_n_steps == -1:
            self.do_set_current_image()
        self.job_no += 1
        self.sampling_step = 0
        self.current_image_sampling_step = 0

    def dict(self):
        obj = {
            "skipped": self.skipped,
            "interrupted": self.interrupted,
            "job": self.job,
            "job_count": self.job_count,
            "job_timestamp": self.job_timestamp,
            "job_no": self.job_no,
            "sampling_step": self.sampling_step,
            "sampling_steps": self.sampling_steps,
        }
        return obj

    def begin(self):
        self.sampling_step = 0
        self.job_count = -1
        self.processing_has_refined_job_count = False
        self.job_no = 0
        self.job_timestamp = datetime.datetime.now().strftime("%Y%m%d%H%M%S")
        self.current_latent = None
        self.current_image = None
        self.current_image_sampling_step = 0
        self.id_live_preview = 0
        self.skipped = False
        self.interrupted = False
        self.paused = False
        self.textinfo = None
        self.time_start = time.time()
        devices.torch_gc()

    def end(self):
        self.job = ""
        self.job_count = 0
        self.paused = False
        devices.torch_gc()

    def set_current_image(self):
        """sets self.current_image from self.current_latent if enough sampling steps have been made after the last call to this"""
        if not parallel_processing_allowed:
            return
        if self.sampling_step - self.current_image_sampling_step >= opts.show_progress_every_n_steps and opts.live_previews_enable and opts.show_progress_every_n_steps != -1:
            self.do_set_current_image()

    def do_set_current_image(self):
        if self.current_latent is None:
            return
        import modules.sd_samplers # pylint: disable=W0621
        if opts.show_progress_grid:
            self.assign_current_image(modules.sd_samplers.samples_to_image_grid(self.current_latent))
        else:
            self.assign_current_image(modules.sd_samplers.sample_to_image(self.current_latent))
        self.current_image_sampling_step = self.sampling_step

    def assign_current_image(self, image):
        self.current_image = image
        self.id_live_preview += 1

state = State()
state.server_start = time.time()


class OptionInfo:
    def __init__(self, default=None, label="", component=None, component_args=None, onchange=None, section=None, refresh=None, comment_before='', comment_after=''):
        self.default = default
        self.label = label
        self.component = component
        self.component_args = component_args
        self.onchange = onchange
        self.section = section
        self.refresh = refresh
        self.comment_before = comment_before # HTML text that will be added after label in UI
        self.comment_after = comment_after # HTML text that will be added before label in UI

    def link(self, label, uri):
        self.comment_before += f"[<a href='{uri}' target='_blank'>{label}</a>]"
        return self

    def js(self, label, js_func):
        self.comment_before += f"[<a onclick='{js_func}(); return false'>{label}</a>]"
        return self

    def info(self, info):
        self.comment_after += f"<span class='info'>({info})</span>"
        return self

    def needs_restart(self):
        self.comment_after += " <span class='info'>(requires restart)</span>"
        return self


def options_section(section_identifier, options_dict):
    for v in options_dict.values():
        v.section = section_identifier
    return options_dict


def list_checkpoint_tiles():
    import modules.sd_models # pylint: disable=W0621
    return modules.sd_models.checkpoint_tiles()


default_checkpoint = list_checkpoint_tiles()[0] if len(list_checkpoint_tiles()) > 0 else "model.ckpt"


def refresh_checkpoints():
    import modules.sd_models # pylint: disable=W0621
    return modules.sd_models.list_models()


def list_samplers():
    import modules.sd_samplers # pylint: disable=W0621
    modules.sd_samplers.set_samplers()
    return modules.sd_samplers.all_samplers

def list_themes():
    fn = os.path.join('html', 'themes.json')
    if not os.path.exists(fn):
        refresh_themes()
    if os.path.exists(fn):
        with open(fn, mode='r', encoding='utf=8') as f:
            res = json.loads(f.read())
    else:
        res = []
    builtin = ["black-orange", "gradio/default", "gradio/base", "gradio/glass", "gradio/monochrome", "gradio/soft"]
    themes = sorted(set(builtin + [x['id'] for x in res if x['status'] == 'RUNNING' and 'test' not in x['id'].lower()]), key=str.casefold)
    return themes


def refresh_themes():
    try:
        req = requests.get('https://huggingface.co/datasets/freddyaboulton/gradio-theme-subdomains/resolve/main/subdomains.json', timeout=5)
        if req.status_code == 200:
            res = req.json()
            fn = os.path.join('html', 'themes.json')
            with open(fn, mode='w', encoding='utf=8') as f:
                f.write(json.dumps(res))
        else:
            log.error('Error refreshing UI themes')
    except:
        log.error('Exception refreshing UI themes')


if devices.backend == "cpu":
    cross_attention_optimization_default = "Doggettx's"
elif devices.backend == "mps":
    cross_attention_optimization_default = "Doggettx's"
elif devices.backend == "ipex":
    cross_attention_optimization_default = "InvokeAI's"
elif devices.backend == "directml":
    cross_attention_optimization_default = "Sub-quadratic"
elif devices.backend == "rocm":
    cross_attention_optimization_default = "Sub-quadratic"
else: # cuda
    cross_attention_optimization_default ="Scaled-Dot-Product"

options_templates.update(options_section(('sd', "Stable Diffusion"), {
    "sd_model_checkpoint": OptionInfo(default_checkpoint, "Stable Diffusion checkpoint", gr.Dropdown, lambda: {"choices": list_checkpoint_tiles()}, refresh=refresh_checkpoints),
    "sd_checkpoint_cache": OptionInfo(0, "Number of cached model checkpoints", gr.Slider, {"minimum": 0, "maximum": 10, "step": 1}),
    "sd_vae_checkpoint_cache": OptionInfo(0, "Number of cached VAE checkpoints", gr.Slider, {"minimum": 0, "maximum": 10, "step": 1}),
    "sd_vae": OptionInfo("Automatic", "Select VAE", gr.Dropdown, lambda: {"choices": shared_items.sd_vae_items()}, refresh=shared_items.refresh_vae_list),
    "sd_vae_sliced_encode": OptionInfo(False, "Enable splitting of hires batch processing"),
    "stream_load": OptionInfo(False, "When loading models attempt stream loading optimized for slow or network storage"),
    "model_reuse_dict": OptionInfo(False, "When loading models attempt to reuse previous model dictionary"),
    "cross_attention_optimization": OptionInfo(cross_attention_optimization_default, "Cross-attention optimization method", gr.Radio, lambda: {"choices": shared_items.list_crossattention() }),
    "cross_attention_options": OptionInfo([], "Cross-attention advanced options", gr.CheckboxGroup, lambda: {"choices": ['xFormers enable flash Attention', 'SDP disable memory attention']}),
    "sub_quad_q_chunk_size": OptionInfo(512, "Sub-quadratic cross-attention query chunk size", gr.Slider, {"minimum": 16, "maximum": 8192, "step": 8}),
    "sub_quad_kv_chunk_size": OptionInfo(512, "Sub-quadratic cross-attention kv chunk size", gr.Slider, {"minimum": 0, "maximum": 8192, "step": 8}),
    "sub_quad_chunk_threshold": OptionInfo(80, "Sub-quadratic cross-attention chunking threshold", gr.Slider, {"minimum": 0, "maximum": 100, "step": 1}),
    "prompt_attention": OptionInfo("Full parser", "Prompt attention parser", gr.Radio, lambda: {"choices": ["Full parser", "Compel parser", "A1111 parser", "Fixed attention"] }),
    "prompt_mean_norm": OptionInfo(True, "Prompt attention mean normalization"),
    "always_batch_cond_uncond": OptionInfo(False, "Disable conditional batching enabled on low memory systems"),
    "enable_quantization": OptionInfo(True, "Enable samplers quantization for sharper and cleaner results"),
    "comma_padding_backtrack": OptionInfo(20, "Increase coherency by padding from the last comma within n tokens when using more than 75 tokens", gr.Slider, {"minimum": 0, "maximum": 74, "step": 1 }),
    "sd_backend": OptionInfo("Original", "Stable Diffusion backend (experimental)", gr.Radio, lambda: {"choices": ["Original", "Diffusers"] }),
}))

options_templates.update(options_section(('cuda', "Compute Settings"), {
    "memmon_poll_rate": OptionInfo(2, "VRAM usage polls per second during generation", gr.Slider, {"minimum": 0, "maximum": 40, "step": 1}),
    "precision": OptionInfo("Autocast", "Precision type", gr.Radio, lambda: {"choices": ["Autocast", "Full"]}),
    "cuda_dtype": OptionInfo("FP32" if sys.platform == "darwin" else "FP16", "Device precision type", gr.Radio, lambda: {"choices": ["FP32", "FP16", "BF16"]}),
    "no_half": OptionInfo(False, "Use full precision for model (--no-half)", None, None, None),
    "no_half_vae": OptionInfo(False, "Use full precision for VAE (--no-half-vae)"),
    "upcast_sampling": OptionInfo(True if sys.platform == "darwin" else False, "Enable upcast sampling"),
    "upcast_attn": OptionInfo(False, "Enable upcast cross attention layer"),
    "disable_nan_check": OptionInfo(True, "Disable NaN check in produced images/latent spaces"),
    "rollback_vae": OptionInfo(False, "Attempt to roll back VAE when produced NaN values, requires NaN check (experimental)"),
    "opt_channelslast": OptionInfo(False, "Use channels last as torch memory format "),
    "cudnn_benchmark": OptionInfo(False, "Enable full-depth cuDNN benchmark feature"),
    "cuda_allow_tf32": OptionInfo(True, "Allow TF32 math ops"),
    "cuda_allow_tf16_reduced": OptionInfo(True, "Allow TF16 reduced precision math ops"),
    "cuda_compile": OptionInfo(False, "Enable model compile (experimental)"),
    "cuda_compile_mode": OptionInfo("none", "Model compile mode (experimental)", gr.Radio, lambda: {"choices": ['none', 'inductor', 'cudagraphs', 'aot_ts_nvfuser', 'hidet', 'ipex']}),
    "cuda_compile_verbose": OptionInfo(False, "Model compile verbose mode"),
    "cuda_compile_errors": OptionInfo(True, "Model compile suppress errors"),
    "disable_gc": OptionInfo(False, "Disable Torch memory garbage collection (experimental)"),
}))

options_templates.update(options_section(('system-paths', "System Paths"), {
    "temp_dir":  OptionInfo("", "Directory for temporary images; leave empty for default"),
    "clean_temp_dir_at_start": OptionInfo(True, "Cleanup non-default temporary directory when starting webui"),
    "ckpt_dir": OptionInfo(os.path.join(paths.models_path, 'Stable-diffusion'), "Path to directory with stable diffusion checkpoints"),
    "diffusers_dir": OptionInfo(os.path.join(paths.models_path, 'Diffusers'), "Path to directory with stable diffusion diffusers"),
    "vae_dir": OptionInfo(os.path.join(paths.models_path, 'VAE'), "Path to directory with VAE files"),
    "embeddings_dir": OptionInfo(os.path.join(paths.models_path, 'embeddings'), "Embeddings directory for textual inversion"),
    "hypernetwork_dir": OptionInfo(os.path.join(paths.models_path, 'hypernetworks'), "Hypernetwork directory"),
    "codeformer_models_path": OptionInfo(os.path.join(paths.models_path, 'Codeformer'), "Path to directory with codeformer model file(s)"),
    "gfpgan_models_path": OptionInfo(os.path.join(paths.models_path, 'GFPGAN'), "Path to directory with GFPGAN model file(s)"),
    "esrgan_models_path": OptionInfo(os.path.join(paths.models_path, 'ESRGAN'), "Path to directory with ESRGAN model file(s)"),
    "bsrgan_models_path": OptionInfo(os.path.join(paths.models_path, 'BSRGAN'), "Path to directory with BSRGAN model file(s)"),
    "realesrgan_models_path": OptionInfo(os.path.join(paths.models_path, 'RealESRGAN'), "Path to directory with RealESRGAN model file(s)"),
    "scunet_models_path": OptionInfo(os.path.join(paths.models_path, 'ScuNET'), "Path to directory with ScuNET model file(s)"),
    "swinir_models_path": OptionInfo(os.path.join(paths.models_path, 'SwinIR'), "Path to directory with SwinIR model file(s)"),
    "ldsr_models_path": OptionInfo(os.path.join(paths.models_path, 'LDSR'), "Path to directory with LDSR model file(s)"),
    "clip_models_path": OptionInfo(os.path.join(paths.models_path, 'CLIP'), "Path to directory with CLIP model file(s)"),
    "lora_dir": OptionInfo(os.path.join(paths.models_path, 'Lora'), "Path to directory with Lora network(s)"),
    "lyco_dir": OptionInfo(os.path.join(paths.models_path, 'LyCORIS'), "Path to directory with LyCORIS network(s)"),
    "styles_dir": OptionInfo(os.path.join(paths.data_path, 'styles.csv'), "Path to user-defined styles file"),
}))

options_templates.update(options_section(('saving-images', "Image Options"), {
    "samples_save": OptionInfo(True, "Always save all generated images"),
    "samples_format": OptionInfo('jpg', 'File format for generated images', gr.Dropdown, lambda: {"choices": ["jpg", "png", "webp", "tiff", "jp2"]}),
    "samples_filename_pattern": OptionInfo("[seed]-[prompt_spaces]", "Images filename pattern", component_args=hide_dirs),
    "save_images_add_number": OptionInfo(True, "Add number to filename when saving", component_args=hide_dirs),
    "grid_save": OptionInfo(True, "Always save all generated image grids"),
    "grid_format": OptionInfo('jpg', 'File format for grids', gr.Dropdown, lambda: {"choices": ["jpg", "png", "webp", "tiff", "jp2"]}),
    "grid_extended_filename": OptionInfo(True, "Add extended info (seed, prompt) to filename when saving grid"),
    "grid_only_if_multiple": OptionInfo(True, "Do not save grids consisting of one picture"),
    "grid_prevent_empty_spots": OptionInfo(True, "Prevent empty spots in grid (when set to autodetect)"),
    "n_rows": OptionInfo(-1, "Grid row count; use -1 for autodetect and 0 for it to be same as batch size", gr.Slider, {"minimum": -1, "maximum": 16, "step": 1}),
    "save_txt": OptionInfo(False, "Create a text file next to every image with generation parameters"),
    "save_log_fn": OptionInfo("", "Create a JSON log file with image information for each saved image", component_args=hide_dirs),
    "save_images_before_face_restoration": OptionInfo(False, "Save a copy of image before doing face restoration"),
    "save_images_before_highres_fix": OptionInfo(False, "Save a copy of image before applying highres fix"),
    "save_images_before_color_correction": OptionInfo(False, "Save a copy of image before applying color correction to img2img results"),
    "save_mask": OptionInfo(False, "Save a copy of the inpainting greyscale mask"),
    "save_mask_composite": OptionInfo(False, "Save a copy of inpainting masked composite"),
    "save_init_img": OptionInfo(False, "Save a copy of processing init images"),
    "jpeg_quality": OptionInfo(85, "Quality for saved jpeg images", gr.Slider, {"minimum": 1, "maximum": 100, "step": 1}),
    "webp_lossless": OptionInfo(False, "Use lossless compression for webp images"),
    "img_max_size_mp": OptionInfo(250, "Maximum allowed image size in megapixels", gr.Number),
    "use_original_name_batch": OptionInfo(True, "Use original name for output filename during batch process in extras tab"),
    "use_upscaler_name_as_suffix": OptionInfo(True, "Use upscaler name as filename suffix in the extras tab"),
    "save_selected_only": OptionInfo(True, "When using 'Save' button, only save a single selected image"),
    "save_to_dirs": OptionInfo(False, "Save images to a subdirectory"),
    "grid_save_to_dirs": OptionInfo(False, "Save grids to a subdirectory"),
    "use_save_to_dirs_for_ui": OptionInfo(False, "Save images to a subdirectory when using Save button"),
    "directories_filename_pattern": OptionInfo("[date]", "Directory name pattern", component_args=hide_dirs),
    "directories_max_prompt_words": OptionInfo(8, "Max prompt words for [prompt_words] pattern", gr.Slider, {"minimum": 1, "maximum": 20, "step": 1, **hide_dirs}),
}))

options_templates.update(options_section(('image-processing', "Image Processing"), {
    "img2img_color_correction": OptionInfo(False, "Apply color correction to match original colors"),
    "img2img_fix_steps": OptionInfo(False, "For image processing do exact number of steps as specified"),
    "img2img_background_color": OptionInfo("#ffffff", "Image transparent color fill", ui_components.FormColorPicker, {}),
    "inpainting_mask_weight": OptionInfo(1.0, "Inpainting conditioning mask strength", gr.Slider, {"minimum": 0.0, "maximum": 1.0, "step": 0.01}),
    "initial_noise_multiplier": OptionInfo(1.0, "Noise multiplier for image processing", gr.Slider, {"minimum": 0.1, "maximum": 1.5, "step": 0.01}),
    "CLIP_stop_at_last_layers": OptionInfo(1, "Clip skip", gr.Slider, {"minimum": 1, "maximum": 8, "step": 1, "visible": False}),
}))


options_templates.update(options_section(('saving-paths', "Output Paths"), {
    "outdir_samples": OptionInfo("", "Output directory for images; if empty, defaults to three directories below", component_args=hide_dirs),
    "outdir_txt2img_samples": OptionInfo("outputs/text", 'Output directory for txt2img images', component_args=hide_dirs),
    "outdir_img2img_samples": OptionInfo("outputs/image", 'Output directory for img2img images', component_args=hide_dirs),
    "outdir_extras_samples": OptionInfo("outputs/extras", 'Output directory for images from extras tab', component_args=hide_dirs),
    "outdir_grids": OptionInfo("", "Output directory for grids; if empty, defaults to two directories below", component_args=hide_dirs),
    "outdir_txt2img_grids": OptionInfo("outputs/grids", 'Output directory for txt2img grids', component_args=hide_dirs),
    "outdir_img2img_grids": OptionInfo("outputs/grids", 'Output directory for img2img grids', component_args=hide_dirs),
    "outdir_save": OptionInfo("outputs/save", "Directory for saving images using the Save button", component_args=hide_dirs),
    "outdir_init_images": OptionInfo("outputs/init-images", "Directory for saving init images when using img2img", component_args=hide_dirs),
}))

options_templates.update(options_section(('ui', "User interface"), {
    "gradio_theme": OptionInfo("black-orange", "UI theme", gr.Dropdown, lambda: {"choices": list_themes()}, refresh=refresh_themes),
    "theme_style": OptionInfo("Auto", "Theme mode", gr.Radio, {"choices": ["Auto", "Dark", "Light"]}),
    "return_grid": OptionInfo(True, "Show grid in results for web"),
    "return_mask": OptionInfo(False, "For inpainting, include the greyscale mask in results for web"),
    "return_mask_composite": OptionInfo(False, "For inpainting, include masked composite in results for web"),
    "disable_weights_auto_swap": OptionInfo(True, "Do not change the selected model when reading generation parameters"),
    "send_seed": OptionInfo(True, "Send seed when sending prompt or image to other interface"),
    "send_size": OptionInfo(True, "Send size when sending prompt or image to another interface"),
    "font": OptionInfo("", "Font for image grids that have text"),
    "keyedit_precision_attention": OptionInfo(0.1, "Ctrl+up/down precision when editing (attention:1.1)", gr.Slider, {"minimum": 0.01, "maximum": 0.2, "step": 0.001}),
    "keyedit_precision_extra": OptionInfo(0.05, "Ctrl+up/down precision when editing <extra networks:0.9>", gr.Slider, {"minimum": 0.01, "maximum": 0.2, "step": 0.001}),
    "keyedit_delimiters": OptionInfo(".,\/!?%^*;:{}=`~()", "Ctrl+up/down word delimiters"), # pylint: disable=anomalous-backslash-in-string
    "quicksettings_list": OptionInfo(["sd_model_checkpoint"], "Quicksettings list", ui_components.DropdownMulti, lambda: {"choices": list(opts.data_labels.keys())}),
    "hidden_tabs": OptionInfo([], "Hidden UI tabs", ui_components.DropdownMulti, lambda: {"choices": [x for x in tab_names]}),
    "ui_tab_reorder": OptionInfo("From Text, From Image, Process Image", "UI tabs order"),
    "ui_scripts_reorder": OptionInfo("Enable Dynamic Thresholding, ControlNet", "UI scripts order"),
    "ui_reorder": OptionInfo(", ".join(ui_reorder_categories), "txt2img/img2img UI item order"),
    "ui_extra_networks_tab_reorder": OptionInfo("Checkpoints, Lora, LyCORIS, Textual Inversion, Hypernetworks", "Extra networks tab order"),
}))

options_templates.update(options_section(('live-preview', "Live previews"), {
    "show_progressbar": OptionInfo(True, "Show progressbar"),
    "live_previews_enable": OptionInfo(True, "Show live previews of the created image"),
    "show_progress_grid": OptionInfo(True, "Show previews of all images generated in a batch as a grid"),
    "notification_audio_enable": OptionInfo(False, "Play a sound when images are finished generating"),
    "notification_audio_path": OptionInfo("html/notification.mp3","Path to notification sound", component_args=hide_dirs),
    "show_progress_every_n_steps": OptionInfo(1, "Live preview display period", gr.Slider, {"minimum": -1, "maximum": 32, "step": 1}),
    "show_progress_type": OptionInfo("TAESD", "Live preview method", gr.Radio, {"choices": ["Full", "Approx NN", "Approx cheap", "TAESD"]}),
    "live_preview_content": OptionInfo("Combined", "Live preview subject", gr.Radio, {"choices": ["Combined", "Prompt", "Negative prompt"]}),
    "live_preview_refresh_period": OptionInfo(250, "Progressbar/preview update period, in milliseconds")
}))

options_templates.update(options_section(('sampler-params', "Sampler Settings"), {
    "show_samplers": OptionInfo(["Euler a", "UniPC", "DDIM", "DPM++ 2M SDE", "DPM++ 2M SDE Karras", "DPM2 Karras", "DPM++ 2M Karras"], "Show samplers in user interface", gr.CheckboxGroup, lambda: {"choices": [x.name for x in list_samplers() if x.name != "PLMS"]}),
    "fallback_sampler": OptionInfo("Euler a", "Secondary sampler", gr.Dropdown, lambda: {"choices": ["None"] + [x.name for x in list_samplers()]}),
    "xyz_fallback_sampler": OptionInfo("None", "Force latent upscaler sampler", gr.Dropdown, lambda: {"choices": ["None"] + [x.name for x in list_samplers()]}),
    "eta_ancestral": OptionInfo(1.0, "Noise multiplier for ancestral samplers (eta)", gr.Slider, {"minimum": 0.0, "maximum": 1.0, "step": 0.01}),
    "eta_ddim": OptionInfo(0.0, "Noise multiplier for DDIM (eta)", gr.Slider, {"minimum": 0.0, "maximum": 1.0, "step": 0.01}),
    "ddim_discretize": OptionInfo('uniform', "DDIM discretize img2img", gr.Radio, {"choices": ['uniform', 'quad']}),
    's_churn': OptionInfo(0.0, "sigma churn", gr.Slider, {"minimum": 0.0, "maximum": 1.0, "step": 0.01}),
    's_min_uncond': OptionInfo(0, "Negative Guidance minimum sigma", gr.Slider, {"minimum": 0.0, "maximum": 4.0, "step": 0.01}),
    's_tmin':  OptionInfo(0.0, "sigma tmin",  gr.Slider, {"minimum": 0.0, "maximum": 1.0, "step": 0.01}),
    's_noise': OptionInfo(1.0, "sigma noise", gr.Slider, {"minimum": 0.0, "maximum": 1.0, "step": 0.01}),
    'eta_noise_seed_delta': OptionInfo(0, "Noise seed delta (eta)", gr.Number, {"precision": 0}),
    'always_discard_next_to_last_sigma': OptionInfo(False, "Always discard next-to-last sigma"),
    'uni_pc_variant': OptionInfo("bh1", "UniPC variant", gr.Radio, {"choices": ["bh1", "bh2", "vary_coeff"]}),
    'uni_pc_skip_type': OptionInfo("time_uniform", "UniPC skip type", gr.Radio, {"choices": ["time_uniform", "time_quadratic", "logSNR"]}),
    'uni_pc_order': OptionInfo(3, "UniPC order (must be < sampling steps)", gr.Slider, {"minimum": 1, "maximum": 50, "step": 1}),
    'uni_pc_lower_order_final': OptionInfo(True, "UniPC lower order final"),
}))

options_templates.update(options_section(('postprocessing', "Postprocessing"), {
    'postprocessing_enable_in_main_ui': OptionInfo([], "Enable addtional postprocessing operations", ui_components.DropdownMulti, lambda: {"choices": [x.name for x in shared_items.postprocessing_scripts()]}),
    'postprocessing_operation_order': OptionInfo([], "Postprocessing operation order", ui_components.DropdownMulti, lambda: {"choices": [x.name for x in shared_items.postprocessing_scripts()]}),
    'upscaling_max_images_in_cache': OptionInfo(5, "Maximum number of images in upscaling cache", gr.Slider, {"minimum": 0, "maximum": 10, "step": 1}),
}))

options_templates.update(options_section(('training', "Training"), {
    "unload_models_when_training": OptionInfo(False, "Move VAE and CLIP to RAM when training if possible"),
    "pin_memory": OptionInfo(True, "Pin training dataset to memory"),
    "save_optimizer_state": OptionInfo(False, "Saves resumable optimizer state when training embedding or hypernetwork"),
    "save_training_settings_to_txt": OptionInfo(True, "Save textual inversion and hypernet settings to a text file whenever training starts"),
    "dataset_filename_word_regex": OptionInfo("", "Filename word regex"),
    "dataset_filename_join_string": OptionInfo(" ", "Filename join string"),
    "embeddings_templates_dir": OptionInfo(os.path.join(paths.script_path, 'train', 'templates'), "Embeddings train templates directory"),
    "training_image_repeats_per_epoch": OptionInfo(1, "Number of repeats for a single input image per epoch; used only for displaying epoch number", gr.Number, {"precision": 0}),
    "training_write_csv_every": OptionInfo(0, "Save an csv containing the loss to log directory every N steps, 0 to disable"),
    "training_enable_tensorboard": OptionInfo(False, "Enable tensorboard logging"),
    "training_tensorboard_save_images": OptionInfo(False, "Save generated images within tensorboard"),
    "training_tensorboard_flush_every": OptionInfo(120, "How often, in seconds, to flush the pending tensorboard events and summaries to disk"),
}))

options_templates.update(options_section(('interrogate', "Interrogate"), {
    "interrogate_keep_models_in_memory": OptionInfo(False, "Interrogate: keep models in VRAM"),
    "interrogate_return_ranks": OptionInfo(True, "Interrogate: include ranks of model tags matches in results"),
    "interrogate_clip_num_beams": OptionInfo(1, "Interrogate: num_beams for BLIP", gr.Slider, {"minimum": 1, "maximum": 16, "step": 1}),
    "interrogate_clip_min_length": OptionInfo(32, "Interrogate: minimum description length (excluding artists, etc..)", gr.Slider, {"minimum": 1, "maximum": 128, "step": 1}),
    "interrogate_clip_max_length": OptionInfo(192, "Interrogate: maximum description length", gr.Slider, {"minimum": 1, "maximum": 256, "step": 1}),
    "interrogate_clip_dict_limit": OptionInfo(2048, "CLIP: maximum number of lines in text file (0 = No limit)"),
    "interrogate_clip_skip_categories": OptionInfo(["artists", "movements", "flavors"], "CLIP: skip inquire categories", gr.CheckboxGroup, lambda: {"choices": modules.interrogate.category_types()}, refresh=modules.interrogate.category_types),
    "interrogate_deepbooru_score_threshold": OptionInfo(0.65, "Interrogate: deepbooru score threshold", gr.Slider, {"minimum": 0, "maximum": 1, "step": 0.01}),
    "deepbooru_sort_alpha": OptionInfo(False, "Interrogate: deepbooru sort alphabetically"),
    "deepbooru_use_spaces": OptionInfo(False, "use spaces for tags in deepbooru"),
    "deepbooru_escape": OptionInfo(True, "escape (\\) brackets in deepbooru (so they are used as literal brackets and not for emphasis)"),
    "deepbooru_filter_tags": OptionInfo("", "filter out those tags from deepbooru output (separated by comma)"),
}))

options_templates.update(options_section(('upscaling', "Upscaling"), {
    "upscaler_for_img2img": OptionInfo("None", "Default upscaler for image resize operations", gr.Dropdown, lambda: {"choices": [x.name for x in sd_upscalers]}),
    "realesrgan_enabled_models": OptionInfo(["R-ESRGAN 4x+", "R-ESRGAN 4x+ Anime6B"], "Real-ESRGAN available models", gr.CheckboxGroup, lambda: {"choices": shared_items.realesrgan_models_names()}),
    "ESRGAN_tile": OptionInfo(192, "Tile size for ESRGAN upscalers (0 = no tiling)", gr.Slider, {"minimum": 0, "maximum": 512, "step": 16}),
    "ESRGAN_tile_overlap": OptionInfo(8, "Tile overlap in pixels for ESRGAN upscalers", gr.Slider, {"minimum": 0, "maximum": 48, "step": 1}),
    "SCUNET_tile": OptionInfo(256, "Tile size for SCUNET upscalers. 0 = no tiling.", gr.Slider, {"minimum": 0, "maximum": 512, "step": 16}),
    "SCUNET_tile_overlap": OptionInfo(8, "Tile overlap, in pixels for SCUNET upscalers. Low values = visible seam.", gr.Slider, {"minimum": 0, "maximum": 64, "step": 1}),    
    "use_old_hires_fix_width_height": OptionInfo(False, "Hires fix uses width & height to set final resolution rather than first pass"),
    "dont_fix_second_order_samplers_schedule": OptionInfo(False, "Do not fix prompt schedule for second order samplers"),
    "lyco_patch_lora": OptionInfo(False, "Use LyCoris handler for all Lora types", gr.Checkbox, { "visible": False }), # TODO: lyco-patch-lora
    "lora_functional": OptionInfo(False, "Use Kohya method for handling multiple Loras", gr.Checkbox, { "visible": False }),
}))

# options_templates.update(options_section(('lora', "Lora"), {
# }))

options_templates.update(options_section(('face-restoration', "Face restoration"), {
    "face_restoration_model": OptionInfo("CodeFormer", "Face restoration model", gr.Radio, lambda: {"choices": [x.name() for x in face_restorers]}),
    "code_former_weight": OptionInfo(0.2, "CodeFormer weight parameter; 0 = maximum effect; 1 = minimum effect", gr.Slider, {"minimum": 0, "maximum": 1, "step": 0.01}),
    "face_restoration_unload": OptionInfo(False, "Move face restoration model from VRAM into RAM after processing"),
}))

options_templates.update(options_section(('extra_networks', "Extra Networks"), {
    "extra_networks_default_view": OptionInfo("cards", "Default view for Extra Networks", gr.Dropdown, {"choices": ["cards", "thumbs"]}),
    "extra_networks_default_multiplier": OptionInfo(1.0, "Multiplier for extra networks", gr.Slider, {"minimum": 0.0, "maximum": 1.0, "step": 0.01}),
    "extra_networks_card_width": OptionInfo(0, "Card width for Extra Networks (px)"),
    "extra_networks_card_height": OptionInfo(0, "Card height for Extra Networks (px)"),
    "extra_networks_add_text_separator": OptionInfo(" ", "Extra text to add before <...> when adding extra network to prompt"),
    "sd_hypernetwork": OptionInfo("None", "Add hypernetwork to prompt", gr.Dropdown, lambda: {"choices": ["None"] + [x for x in hypernetworks.keys()]}, refresh=reload_hypernetworks),
}))

options_templates.update(options_section(('token_merging', 'Token Merging'), {
    "token_merging": OptionInfo(False, "Enable redundant token merging via tomesd for speed and memory improvements", gr.Checkbox),
    "token_merging_ratio": OptionInfo(0.5, "Token merging Ratio. Higher merging ratio = faster generation, smaller VRAM usage, lower quality.", gr.Slider, {"minimum": 0, "maximum": 0.9, "step": 0.1}),
    "token_merging_hr_only": OptionInfo(True, "Apply only to high-res fix pass. Disabling can yield a ~20-35% speedup on contemporary resolutions.", gr.Checkbox),
    "token_merging_ratio_hr": OptionInfo(0.5, "Merging Ratio (high-res pass) - If 'Apply only to high-res' is enabled, this will always be the ratio used.", gr.Slider, {"minimum": 0, "maximum": 0.9, "step": 0.1}),
    "token_merging_random": OptionInfo(False, "Use random perturbations - Can improve outputs for certain samplers. For others, it may cause visual artifacting.", gr.Checkbox),
    "token_merging_merge_attention": OptionInfo(True, "Merge attention (Recommend on)", gr.Checkbox),
    "token_merging_merge_cross_attention": OptionInfo(False, "Merge cross attention (Recommend off)", gr.Checkbox),
    "token_merging_merge_mlp": OptionInfo(False, "Merge mlp (Strongly recommend off)", gr.Checkbox),
    "token_merging_maximum_down_sampling": OptionInfo(1, "Maximum down sampling", gr.Radio, lambda: {"choices": [1, 2, 4, 8]}),
    "token_merging_stride_x": OptionInfo(2, "Stride - X", gr.Slider, {"minimum": 2, "maximum": 8, "step": 2}),
    "token_merging_stride_y": OptionInfo(2, "Stride - Y", gr.Slider, {"minimum": 2, "maximum": 8, "step": 2})
}))

options_templates.update(options_section((None, "Hidden options"), {
    "disabled_extensions": OptionInfo([], "Disable these extensions"),
    "disable_all_extensions": OptionInfo("none", "Disable all extensions (preserves the list of disabled extensions)", gr.Radio, {"choices": ["none", "user", "all"]}),
    "sd_checkpoint_hash": OptionInfo("", "SHA256 hash of the current checkpoint"),
}))

options_templates.update()


class Options:
    data = None
    data_labels = options_templates
    typemap = {int: float}

    def __init__(self):
        self.data = {k: v.default for k, v in self.data_labels.items()}

    def __setattr__(self, key, value):
        if self.data is not None:
            if key in self.data or key in self.data_labels:
                if cmd_opts.freeze:
                    log.warning(f'Settings are frozen: {key}')
                    return
                if cmd_opts.hide_ui_dir_config and key in restricted_opts:
                    log.warning(f'Settings key is restricted: {key}')
                    return
                else:
                    self.data[key] = value
                return

        return super(Options, self).__setattr__(key, value)

    def __getattr__(self, item):
        if self.data is not None:
            if item in self.data:
                return self.data[item]
        if item in self.data_labels:
            return self.data_labels[item].default
        return super(Options, self).__getattribute__(item)

    def set(self, key, value):
        """sets an option and calls its onchange callback, returning True if the option changed and False otherwise"""
        oldval = self.data.get(key, None)
        if oldval == value:
            return False
        try:
            setattr(self, key, value)
        except RuntimeError:
            return False
        if self.data_labels[key].onchange is not None:
            try:
                self.data_labels[key].onchange()
            except Exception as e:
                errors.display(e, f"changing setting {key} to {value}")
                setattr(self, key, oldval)
                return False
        return True

    def get_default(self, key):
        """returns the default value for the key"""
        data_label = self.data_labels.get(key)
        if data_label is None:
            return None
        return data_label.default

    def save(self, filename):
        if cmd_opts.freeze:
            log.warning(f'Settings saving is disabled: {filename}')
            return
        with open(filename, "w", encoding="utf8") as file:
            json.dump(self.data, file, indent=4)

    def same_type(self, x, y):
        if x is None or y is None:
            return True
        type_x = self.typemap.get(type(x), type(x))
        type_y = self.typemap.get(type(y), type(y))
        return type_x == type_y

    def load(self, filename):
        if not os.path.isfile(filename):
            log.debug(f'Created default config: {filename}')
            self.save(filename)
            return
        with open(filename, "r", encoding="utf8") as file:
            self.data = json.load(file)
        if self.data.get('quicksettings') is not None and self.data.get('quicksettings_list') is None:
            self.data['quicksettings_list'] = [i.strip() for i in self.data.get('quicksettings').split(',')]
        bad_settings = 0
        for k, v in self.data.items():
            info = self.data_labels.get(k, None)
            if info is not None and not self.same_type(info.default, v):
                log.error(f"Warning: bad setting value: {k}: {v} ({type(v).__name__}; expected {type(info.default).__name__})")
                bad_settings += 1
        if bad_settings > 0:
            log.error(f"Error: Bad settings found in {filename}")

    def onchange(self, key, func, call=True):
        item = self.data_labels.get(key)
        item.onchange = func
        if call:
            func()

    def dumpjson(self):
        d = {k: self.data.get(k, self.data_labels.get(k).default) for k in self.data_labels.keys()}
        metadata = {
            k: {
                "is_stored": k in self.data,
                "tab_name": v.section[0]
            } for k, v in self.data_labels.items()
        }
        return json.dumps({"values": d, "metadata": metadata})

    def add_option(self, key, info):
        self.data_labels[key] = info

    def reorder(self):
        """reorder settings so that all items related to section always go together"""
        section_ids = {}
        settings_items = self.data_labels.items()
        for k, item in settings_items:
            if item.section not in section_ids:
                section_ids[item.section] = len(section_ids)
        self.data_labels = {k: v for k, v in sorted(settings_items, key=lambda x: section_ids[x[1].section])}

    def cast_value(self, key, value):
        """casts an arbitrary to the same type as this setting's value with key
        Example: cast_value("eta_noise_seed_delta", "12") -> returns 12 (an int rather than str)
        """
        if value is None:
            return None
        default_value = self.data_labels[key].default
        if default_value is None:
            default_value = getattr(self, key, None)
        if default_value is None:
            return None
        expected_type = type(default_value)
        if expected_type == bool and value == "False":
            value = False
        elif expected_type == type(value):
            pass
        else:
            value = expected_type(value)
        return value


opts = Options()
config_filename = cmd_opts.config
opts.load(config_filename)
cmd_opts = cmd_args.compatibility_args(opts, cmd_opts)
if cmd_opts.backend == 'diffusers':
    log.info('Overriding backend to Diffusers')
    opts.data['sd_backend'] = 'Diffusers'
if cmd_opts.backend == 'original':
    log.info('Overriding backend to Diffusers')
    opts.data['sd_backend'] = 'Original'
backend = Backend.DIFFUSERS if opts.sd_backend == 'Diffusers' else Backend.ORIGINAL

prompt_styles = modules.styles.StyleDatabase(opts.styles_dir)
cmd_opts.disable_extension_access = (cmd_opts.share or cmd_opts.listen or (cmd_opts.server_name or False)) and not cmd_opts.insecure
devices.device, devices.device_interrogate, devices.device_gfpgan, devices.device_esrgan, devices.device_codeformer = (devices.cpu if any(y in cmd_opts.use_cpu for y in [x, 'all']) else devices.get_optimal_device() for x in ['sd', 'interrogate', 'gfpgan', 'esrgan', 'codeformer'])
device = devices.device
batch_cond_uncond = opts.always_batch_cond_uncond or not (cmd_opts.lowvram or cmd_opts.medvram)
parallel_processing_allowed = not cmd_opts.lowvram and not cmd_opts.medvram
mem_mon = modules.memmon.MemUsageMonitor("MemMon", device, opts)
mem_mon.start()
if device.type == 'privateuseone':
    import modules.dml # pylint: disable=ungrouped-imports


def reload_gradio_theme(theme_name=None):
    global gradio_theme # pylint: disable=global-statement
    if not theme_name:
        theme_name = opts.gradio_theme
    default_font_params = {}
    res = 0
    try:
        req = urllib.request.Request("https://fonts.googleapis.com/css2?family=IBM+Plex+Mono", method="HEAD")
        res = urllib.request.urlopen(req, timeout=3.0).status
    except:
        res = 0
    if res != 200:
        log.info('No internet access detected, using default fonts')
        default_font_params = {
            'font':['Helvetica', 'ui-sans-serif', 'system-ui', 'sans-serif'],
            'font_mono':['IBM Plex Mono', 'ui-monospace', 'Consolas', 'monospace']
        }
    if theme_name == "black-orange":
        gradio_theme = gr.themes.Default(**default_font_params)
    elif theme_name.startswith("gradio/"):
        if theme_name == "gradio/default":
            gradio_theme = gr.themes.Default(**default_font_params)
        if theme_name == "gradio/base":
            gradio_theme = gr.themes.Base(**default_font_params)
        if theme_name == "gradio/glass":
            gradio_theme = gr.themes.Glass(**default_font_params)
        if theme_name == "gradio/monochrome":
            gradio_theme = gr.themes.Monochrome(**default_font_params)
        if theme_name == "gradio/soft":
            gradio_theme = gr.themes.Soft(**default_font_params)
    else:
        try:
            gradio_theme = gr.themes.ThemeClass.from_hub(theme_name)
        except:
            log.error("Theme download error accessing HuggingFace")
            gradio_theme = gr.themes.Default(**default_font_params)
    log.info(f'Loading UI theme: name={theme_name} style={opts.theme_style}')


class TotalTQDM:
    def __init__(self):
        self._tqdm = None

    def reset(self):
        self._tqdm = tqdm.tqdm(
            desc="Total",
            total=state.job_count * state.sampling_steps,
            position=1,
        )

    def update(self):
        if not opts.multiple_tqdm or cmd_opts.disable_console_progressbars:
            return
        if self._tqdm is None:
            self.reset()
        self._tqdm.update()

    def updateTotal(self, new_total):
        if not opts.multiple_tqdm or cmd_opts.disable_console_progressbars:
            return
        if self._tqdm is None:
            self.reset()
        self._tqdm.total = new_total

    def clear(self):
        if self._tqdm is not None:
            self._tqdm.refresh()
            self._tqdm.close()
            self._tqdm = None

total_tqdm = TotalTQDM()


def restart_server(restart=True):
    if demo is None:
        return
    log.info('Server shutdown requested')
    try:
        demo.server.wants_restart = restart
        demo.server.should_exit = True
        demo.server.force_exit = True
        demo.close(verbose=False)
        demo.server.close()
        demo.fns = []
    except:
        pass
    if restart:
        log.info('Server will restart')


def restore_defaults(restart=True):
    if os.path.exists(cmd_opts.config):
        log.info('Restoring server defaults')
        os.remove(cmd_opts.config)
    if os.path.exists(cmd_opts.ui_config):
        log.info('Restoring UI defaults')
        os.remove(cmd_opts.ui_config)
    restart_server(restart)


def listfiles(dirname):
    filenames = [os.path.join(dirname, x) for x in sorted(os.listdir(dirname), key=str.lower) if not x.startswith(".")]
    return [file for file in filenames if os.path.isfile(file)]


def walk_files(path, allowed_extensions=None):
    if not os.path.exists(path):
        return
    if allowed_extensions is not None:
        allowed_extensions = set(allowed_extensions)
    for root, _dirs, files in os.walk(path, followlinks=True):
        for filename in files:
            if allowed_extensions is not None:
                _, ext = os.path.splitext(filename)
                if ext not in allowed_extensions:
                    continue
            yield os.path.join(root, filename)


def html_path(filename):
    return os.path.join(paths.script_path, "html", filename)


def html(filename):
    path = html_path(filename)
    if os.path.exists(path):
        with open(path, encoding="utf8") as file:
            return file.read()
    return ""


def get_version():
    version = None
    if version is None:
        try:
            import subprocess
            res = subprocess.run('git log --pretty=format:"%h %ad" -1 --date=short', stdout = subprocess.PIPE, stderr = subprocess.PIPE, shell=True, check=True)
            ver = res.stdout.decode(encoding = 'utf8', errors='ignore') if len(res.stdout) > 0 else '  '
            githash, updated = ver.split(' ')
            res = subprocess.run('git remote get-url origin', stdout = subprocess.PIPE, stderr = subprocess.PIPE, shell=True, check=True)
            origin = res.stdout.decode(encoding = 'utf8', errors='ignore') if len(res.stdout) > 0 else ''
            res = subprocess.run('git branch --show-current', stdout = subprocess.PIPE, stderr = subprocess.PIPE, shell=True, check=True)
            branch = res.stdout.decode(encoding = 'utf8', errors='ignore') if len(res.stdout) > 0 else ''
            version = {
                'app': 'sd.next',
                'updated': updated,
                'hash': githash,
                'url': origin.replace('\n', '') + '/tree/' + branch.replace('\n', '')
            }
        except:
            version = { 'app': 'sd.next' }
    return version


class Shared(sys.modules[__name__].__class__):
    # this class is here to provide sd_model field as a property, so that it can be created and loaded on demand rather than at program startup.
    sd_model_val = None

    @property
    def sd_model(self):
        import modules.sd_models # pylint: disable=W0621
        # return modules.sd_models.model_data.sd_model
        return modules.sd_models.model_data.get_sd_model()

    @sd_model.setter
    def sd_model(self, value):
        import modules.sd_models # pylint: disable=W0621
        modules.sd_models.model_data.set_sd_model(value)

# sd_model: LatentDiffusion = None  # this var is here just for IDE's type checking; it cannot be accessed because the class field above will be accessed instead
sd_model = None
sys.modules[__name__].__class__ = Shared
=======
import os
import sys
import time
import json
import datetime
import urllib.request
from enum import Enum
import gradio as gr
import tqdm
import requests
from modules import errors, ui_components, shared_items, cmd_args
from modules.paths_internal import models_path, script_path, data_path, sd_configs_path, sd_default_config, sd_model_file, default_sd_model_file, extensions_dir, extensions_builtin_dir # pylint: disable=W0611
import modules.interrogate
import modules.memmon
import modules.styles
import modules.devices as devices
import modules.paths_internal as paths
from installer import log as central_logger # pylint: disable=E0611


errors.install(gr)
demo: gr.Blocks = None
log = central_logger
progress_print_out = sys.stdout
parser = cmd_args.parser
url = 'https://github.com/vladmandic/automatic'
cmd_opts, _ = parser.parse_known_args()
hide_dirs = {"visible": not cmd_opts.hide_ui_dir_config}
xformers_available = False
clip_model = None
interrogator = modules.interrogate.InterrogateModels("interrogate")
sd_upscalers = []
face_restorers = []
tab_names = []
options_templates = {}
hypernetworks = {}
loaded_hypernetworks = []
gradio_theme = gr.themes.Base()
settings_components = None
latent_upscale_default_mode = "Latent"
latent_upscale_modes = {
    "Latent": {"mode": "bilinear", "antialias": False},
    "Latent (antialiased)": {"mode": "bilinear", "antialias": True},
    "Latent (bicubic)": {"mode": "bicubic", "antialias": False},
    "Latent (bicubic antialiased)": {"mode": "bicubic", "antialias": True},
    "Latent (nearest)": {"mode": "nearest", "antialias": False},
    "Latent (nearest-exact)": {"mode": "nearest-exact", "antialias": False},
}
restricted_opts = {
    "samples_filename_pattern",
    "directories_filename_pattern",
    "outdir_samples",
    "outdir_txt2img_samples",
    "outdir_img2img_samples",
    "outdir_extras_samples",
    "outdir_grids",
    "outdir_txt2img_grids",
    "outdir_save",
    "outdir_init_images"
}
ui_reorder_categories = [
    "inpaint",
    "sampler",
    "checkboxes",
    "hires_fix",
    "dimensions",
    "cfg",
    "seed",
    "batch",
    "override_settings",
    "scripts",
]


class Backend(Enum):
    ORIGINAL = 1
    DIFFUSERS = 2


def reload_hypernetworks():
    from modules.hypernetworks import hypernetwork
    global hypernetworks # pylint: disable=W0603
    hypernetworks = hypernetwork.list_hypernetworks(opts.hypernetwork_dir)


class State:
    skipped = False
    interrupted = False
    paused = False
    job = ""
    job_no = 0
    job_count = 0
    processing_has_refined_job_count = False
    job_timestamp = '0'
    sampling_step = 0
    sampling_steps = 0
    current_latent = None
    current_image = None
    current_image_sampling_step = 0
    id_live_preview = 0
    textinfo = None
    time_start = None
    need_restart = False
    server_start = None
    oom = False

    def skip(self):
        log.debug('Requested skip')
        self.skipped = True

    def interrupt(self):
        log.debug('Requested interrupt')
        self.interrupted = True

    def pause(self):
        self.paused = not self.paused
        log.debug(f'Requested {"pause" if self.paused else "continue"}')

    def nextjob(self):
        if opts.live_previews_enable and opts.show_progress_every_n_steps == -1:
            self.do_set_current_image()
        self.job_no += 1
        self.sampling_step = 0
        self.current_image_sampling_step = 0

    def dict(self):
        obj = {
            "skipped": self.skipped,
            "interrupted": self.interrupted,
            "job": self.job,
            "job_count": self.job_count,
            "job_timestamp": self.job_timestamp,
            "job_no": self.job_no,
            "sampling_step": self.sampling_step,
            "sampling_steps": self.sampling_steps,
        }
        return obj

    def begin(self):
        self.sampling_step = 0
        self.job_count = -1
        self.processing_has_refined_job_count = False
        self.job_no = 0
        self.job_timestamp = datetime.datetime.now().strftime("%Y%m%d%H%M%S")
        self.current_latent = None
        self.current_image = None
        self.current_image_sampling_step = 0
        self.id_live_preview = 0
        self.skipped = False
        self.interrupted = False
        self.paused = False
        self.textinfo = None
        self.time_start = time.time()
        devices.torch_gc()

    def end(self):
        self.job = ""
        self.job_count = 0
        self.paused = False
        devices.torch_gc()

    def set_current_image(self):
        """sets self.current_image from self.current_latent if enough sampling steps have been made after the last call to this"""
        if not parallel_processing_allowed:
            return
        if self.sampling_step - self.current_image_sampling_step >= opts.show_progress_every_n_steps and opts.live_previews_enable and opts.show_progress_every_n_steps != -1:
            self.do_set_current_image()

    def do_set_current_image(self):
        if self.current_latent is None:
            return
        import modules.sd_samplers # pylint: disable=W0621
        if opts.show_progress_grid:
            self.assign_current_image(modules.sd_samplers.samples_to_image_grid(self.current_latent))
        else:
            self.assign_current_image(modules.sd_samplers.sample_to_image(self.current_latent))
        self.current_image_sampling_step = self.sampling_step

    def assign_current_image(self, image):
        self.current_image = image
        self.id_live_preview += 1

state = State()
state.server_start = time.time()


class OptionInfo:
    def __init__(self, default=None, label="", component=None, component_args=None, onchange=None, section=None, refresh=None, comment_before='', comment_after=''):
        self.default = default
        self.label = label
        self.component = component
        self.component_args = component_args
        self.onchange = onchange
        self.section = section
        self.refresh = refresh
        self.comment_before = comment_before # HTML text that will be added after label in UI
        self.comment_after = comment_after # HTML text that will be added before label in UI

    def link(self, label, uri):
        self.comment_before += f"[<a href='{uri}' target='_blank'>{label}</a>]"
        return self

    def js(self, label, js_func):
        self.comment_before += f"[<a onclick='{js_func}(); return false'>{label}</a>]"
        return self

    def info(self, info):
        self.comment_after += f"<span class='info'>({info})</span>"
        return self

    def needs_restart(self):
        self.comment_after += " <span class='info'>(requires restart)</span>"
        return self


def options_section(section_identifier, options_dict):
    for v in options_dict.values():
        v.section = section_identifier
    return options_dict


def list_checkpoint_tiles():
    import modules.sd_models # pylint: disable=W0621
    return modules.sd_models.checkpoint_tiles()


default_checkpoint = list_checkpoint_tiles()[0] if len(list_checkpoint_tiles()) > 0 else "model.ckpt"


def refresh_checkpoints():
    import modules.sd_models # pylint: disable=W0621
    return modules.sd_models.list_models()


def list_samplers():
    import modules.sd_samplers # pylint: disable=W0621
    modules.sd_samplers.set_samplers()
    return modules.sd_samplers.all_samplers

def list_themes():
    fn = os.path.join('html', 'themes.json')
    if not os.path.exists(fn):
        refresh_themes()
    if os.path.exists(fn):
        with open(fn, mode='r', encoding='utf=8') as f:
            res = json.loads(f.read())
    else:
        res = []
    builtin = ["black-orange", "gradio/default", "gradio/base", "gradio/glass", "gradio/monochrome", "gradio/soft"]
    themes = sorted(set(builtin + [x['id'] for x in res if x['status'] == 'RUNNING' and 'test' not in x['id'].lower()]), key=str.casefold)
    return themes


def lora_disable():
    if opts.lora_disable:
        if 'Lora' not in opts.disabled_extensions:
            opts.data['disabled_extensions'].append('Lora')
    else:
        opts.data['disabled_extensions'] = [x for x in opts.disabled_extensions if x != 'Lora']


def refresh_themes():
    try:
        req = requests.get('https://huggingface.co/datasets/freddyaboulton/gradio-theme-subdomains/resolve/main/subdomains.json', timeout=5)
        if req.status_code == 200:
            res = req.json()
            fn = os.path.join('html', 'themes.json')
            with open(fn, mode='w', encoding='utf=8') as f:
                f.write(json.dumps(res))
        else:
            log.error('Error refreshing UI themes')
    except:
        log.error('Exception refreshing UI themes')


if devices.backend == "cpu":
    cross_attention_optimization_default = "Doggettx's"
elif devices.backend == "mps":
    cross_attention_optimization_default = "Doggettx's"
elif devices.backend == "ipex":
    cross_attention_optimization_default = "InvokeAI's"
elif devices.backend == "directml":
    cross_attention_optimization_default = "Sub-quadratic"
elif devices.backend == "rocm":
    cross_attention_optimization_default = "Sub-quadratic"
else: # cuda
    cross_attention_optimization_default ="Scaled-Dot-Product"

options_templates.update(options_section(('sd', "Stable Diffusion"), {
    "sd_model_checkpoint": OptionInfo(default_checkpoint, "Stable Diffusion checkpoint", gr.Dropdown, lambda: {"choices": list_checkpoint_tiles()}, refresh=refresh_checkpoints),
    "sd_checkpoint_cache": OptionInfo(0, "Number of cached model checkpoints", gr.Slider, {"minimum": 0, "maximum": 10, "step": 1}),
    "sd_vae_checkpoint_cache": OptionInfo(0, "Number of cached VAE checkpoints", gr.Slider, {"minimum": 0, "maximum": 10, "step": 1}),
    "sd_vae": OptionInfo("Automatic", "Select VAE", gr.Dropdown, lambda: {"choices": shared_items.sd_vae_items()}, refresh=shared_items.refresh_vae_list),
    "sd_model_dict": OptionInfo('None', "Stable Diffusion checkpoint dict", gr.Dropdown, lambda: {"choices": ['None'] + list_checkpoint_tiles()}, refresh=refresh_checkpoints),
    "sd_vae_sliced_encode": OptionInfo(False, "Enable splitting of hires batch processing"),
    "stream_load": OptionInfo(False, "When loading models attempt stream loading optimized for slow or network storage"),
    "model_reuse_dict": OptionInfo(False, "When loading models attempt to reuse previous model dictionary"),
    "cross_attention_optimization": OptionInfo(cross_attention_optimization_default, "Cross-attention optimization method", gr.Radio, lambda: {"choices": shared_items.list_crossattention() }),
    "cross_attention_options": OptionInfo([], "Cross-attention advanced options", gr.CheckboxGroup, lambda: {"choices": ['xFormers enable flash Attention', 'SDP disable memory attention']}),
    "sub_quad_q_chunk_size": OptionInfo(512, "Sub-quadratic cross-attention query chunk size", gr.Slider, {"minimum": 16, "maximum": 8192, "step": 8}),
    "sub_quad_kv_chunk_size": OptionInfo(512, "Sub-quadratic cross-attention kv chunk size", gr.Slider, {"minimum": 0, "maximum": 8192, "step": 8}),
    "sub_quad_chunk_threshold": OptionInfo(80, "Sub-quadratic cross-attention chunking threshold", gr.Slider, {"minimum": 0, "maximum": 100, "step": 1}),
    "prompt_attention": OptionInfo("Full parser", "Prompt attention parser", gr.Radio, lambda: {"choices": ["Full parser", "Compel parser", "A1111 parser", "Fixed attention"] }),
    "prompt_mean_norm": OptionInfo(True, "Prompt attention mean normalization"),
    "always_batch_cond_uncond": OptionInfo(False, "Disable conditional batching enabled on low memory systems"),
    "enable_quantization": OptionInfo(True, "Enable samplers quantization for sharper and cleaner results"),
    "comma_padding_backtrack": OptionInfo(20, "Increase coherency by padding from the last comma within n tokens when using more than 75 tokens", gr.Slider, {"minimum": 0, "maximum": 74, "step": 1 }),
    "sd_backend": OptionInfo("Original", "Stable Diffusion backend (experimental)", gr.Radio, lambda: {"choices": ["Original", "Diffusers"] }),
}))

options_templates.update(options_section(('cuda', "Compute Settings"), {
    "memmon_poll_rate": OptionInfo(2, "VRAM usage polls per second during generation", gr.Slider, {"minimum": 0, "maximum": 40, "step": 1}),
    "precision": OptionInfo("Autocast", "Precision type", gr.Radio, lambda: {"choices": ["Autocast", "Full"]}),
    "cuda_dtype": OptionInfo("FP32" if sys.platform == "darwin" else "FP16", "Device precision type", gr.Radio, lambda: {"choices": ["FP32", "FP16", "BF16"]}),
    "no_half": OptionInfo(False, "Use full precision for model (--no-half)", None, None, None),
    "no_half_vae": OptionInfo(False, "Use full precision for VAE (--no-half-vae)"),
    "upcast_sampling": OptionInfo(True if sys.platform == "darwin" else False, "Enable upcast sampling"),
    "upcast_attn": OptionInfo(False, "Enable upcast cross attention layer"),
    "disable_nan_check": OptionInfo(True, "Disable NaN check in produced images/latent spaces"),
    "rollback_vae": OptionInfo(False, "Attempt to roll back VAE when produced NaN values, requires NaN check (experimental)"),
    "opt_channelslast": OptionInfo(False, "Use channels last as torch memory format "),
    "cudnn_benchmark": OptionInfo(False, "Enable full-depth cuDNN benchmark feature"),
    "cuda_allow_tf32": OptionInfo(True, "Allow TF32 math ops"),
    "cuda_allow_tf16_reduced": OptionInfo(True, "Allow TF16 reduced precision math ops"),
    "cuda_compile": OptionInfo(False, "Enable model compile (experimental)"),
    "cuda_compile_mode": OptionInfo("none", "Model compile mode (experimental)", gr.Radio, lambda: {"choices": ['none', 'inductor', 'cudagraphs', 'aot_ts_nvfuser', 'hidet', 'ipex']}),
    "cuda_compile_verbose": OptionInfo(False, "Model compile verbose mode"),
    "cuda_compile_errors": OptionInfo(True, "Model compile suppress errors"),
    "disable_gc": OptionInfo(False, "Disable Torch memory garbage collection (experimental)"),
}))

options_templates.update(options_section(('system-paths', "System Paths"), {
    "temp_dir": OptionInfo("", "Directory for temporary images; leave empty for default"),
    "clean_temp_dir_at_start": OptionInfo(True, "Cleanup non-default temporary directory when starting webui"),
    "ckpt_dir": OptionInfo(os.path.join(paths.models_path, 'Stable-diffusion'), "Path to directory with stable diffusion checkpoints"),
    "diffusers_dir": OptionInfo(os.path.join(paths.models_path, 'Diffusers'), "Path to directory with stable diffusion diffusers"),
    "vae_dir": OptionInfo(os.path.join(paths.models_path, 'VAE'), "Path to directory with VAE files"),
    "lora_dir": OptionInfo(os.path.join(paths.models_path, 'Lora'), "Path to directory with Lora network(s)"),
    "lyco_dir": OptionInfo(os.path.join(paths.models_path, 'LyCORIS'), "Path to directory with LyCORIS network(s)"),
    "styles_dir": OptionInfo(os.path.join(paths.data_path, 'styles.csv'), "Path to user-defined styles file"),
    "embeddings_dir": OptionInfo(os.path.join(paths.models_path, 'embeddings'), "Embeddings directory for textual inversion"),
    "hypernetwork_dir": OptionInfo(os.path.join(paths.models_path, 'hypernetworks'), "Hypernetwork directory"),
    "codeformer_models_path": OptionInfo(os.path.join(paths.models_path, 'Codeformer'), "Path to directory with codeformer model file(s)"),
    "gfpgan_models_path": OptionInfo(os.path.join(paths.models_path, 'GFPGAN'), "Path to directory with GFPGAN model file(s)"),
    "esrgan_models_path": OptionInfo(os.path.join(paths.models_path, 'ESRGAN'), "Path to directory with ESRGAN model file(s)"),
    "bsrgan_models_path": OptionInfo(os.path.join(paths.models_path, 'BSRGAN'), "Path to directory with BSRGAN model file(s)"),
    "realesrgan_models_path": OptionInfo(os.path.join(paths.models_path, 'RealESRGAN'), "Path to directory with RealESRGAN model file(s)"),
    "scunet_models_path": OptionInfo(os.path.join(paths.models_path, 'ScuNET'), "Path to directory with ScuNET model file(s)"),
    "swinir_models_path": OptionInfo(os.path.join(paths.models_path, 'SwinIR'), "Path to directory with SwinIR model file(s)"),
    "ldsr_models_path": OptionInfo(os.path.join(paths.models_path, 'LDSR'), "Path to directory with LDSR model file(s)"),
    "clip_models_path": OptionInfo(os.path.join(paths.models_path, 'CLIP'), "Path to directory with CLIP model file(s)"),
}))

options_templates.update(options_section(('saving-images', "Image Options"), {
    "samples_save": OptionInfo(True, "Always save all generated images"),
    "samples_format": OptionInfo('jpg', 'File format for generated images', gr.Dropdown, lambda: {"choices": ["jpg", "png", "webp", "tiff", "jp2"]}),
    "samples_filename_pattern": OptionInfo("[seed]-[prompt_spaces]", "Images filename pattern", component_args=hide_dirs),
    "save_images_add_number": OptionInfo(True, "Add number to filename when saving", component_args=hide_dirs),
    "grid_save": OptionInfo(True, "Always save all generated image grids"),
    "grid_format": OptionInfo('jpg', 'File format for grids', gr.Dropdown, lambda: {"choices": ["jpg", "png", "webp", "tiff", "jp2"]}),
    "grid_extended_filename": OptionInfo(True, "Add extended info (seed, prompt) to filename when saving grid"),
    "grid_only_if_multiple": OptionInfo(True, "Do not save grids consisting of one picture"),
    "grid_prevent_empty_spots": OptionInfo(True, "Prevent empty spots in grid (when set to autodetect)"),
    "n_rows": OptionInfo(-1, "Grid row count; use -1 for autodetect and 0 for it to be same as batch size", gr.Slider, {"minimum": -1, "maximum": 16, "step": 1}),
    "save_txt": OptionInfo(False, "Create a text file next to every image with generation parameters"),
    "save_log_fn": OptionInfo("", "Create a JSON log file with image information for each saved image", component_args=hide_dirs),
    "save_images_before_face_restoration": OptionInfo(False, "Save a copy of image before doing face restoration"),
    "save_images_before_highres_fix": OptionInfo(False, "Save a copy of image before applying highres fix"),
    "save_images_before_color_correction": OptionInfo(False, "Save a copy of image before applying color correction to img2img results"),
    "save_mask": OptionInfo(False, "Save a copy of the inpainting greyscale mask"),
    "save_mask_composite": OptionInfo(False, "Save a copy of inpainting masked composite"),
    "save_init_img": OptionInfo(False, "Save a copy of processing init images"),
    "jpeg_quality": OptionInfo(85, "Quality for saved jpeg images", gr.Slider, {"minimum": 1, "maximum": 100, "step": 1}),
    "webp_lossless": OptionInfo(False, "Use lossless compression for webp images"),
    "img_max_size_mp": OptionInfo(250, "Maximum allowed image size in megapixels", gr.Number),
    "use_original_name_batch": OptionInfo(True, "Use original name for output filename during batch process in extras tab"),
    "use_upscaler_name_as_suffix": OptionInfo(True, "Use upscaler name as filename suffix in the extras tab"),
    "save_selected_only": OptionInfo(True, "When using 'Save' button, only save a single selected image"),
    "save_to_dirs": OptionInfo(False, "Save images to a subdirectory"),
    "grid_save_to_dirs": OptionInfo(False, "Save grids to a subdirectory"),
    "use_save_to_dirs_for_ui": OptionInfo(False, "Save images to a subdirectory when using Save button"),
    "directories_filename_pattern": OptionInfo("[date]", "Directory name pattern", component_args=hide_dirs),
    "directories_max_prompt_words": OptionInfo(8, "Max prompt words for [prompt_words] pattern", gr.Slider, {"minimum": 1, "maximum": 20, "step": 1, **hide_dirs}),
}))

options_templates.update(options_section(('image-processing', "Image Processing"), {
    "img2img_color_correction": OptionInfo(False, "Apply color correction to match original colors"),
    "img2img_fix_steps": OptionInfo(False, "For image processing do exact number of steps as specified"),
    "img2img_background_color": OptionInfo("#ffffff", "Image transparent color fill", ui_components.FormColorPicker, {}),
    "inpainting_mask_weight": OptionInfo(1.0, "Inpainting conditioning mask strength", gr.Slider, {"minimum": 0.0, "maximum": 1.0, "step": 0.01}),
    "initial_noise_multiplier": OptionInfo(1.0, "Noise multiplier for image processing", gr.Slider, {"minimum": 0.1, "maximum": 1.5, "step": 0.01}),
    "CLIP_stop_at_last_layers": OptionInfo(1, "Clip skip", gr.Slider, {"minimum": 1, "maximum": 8, "step": 1, "visible": False}),
}))


options_templates.update(options_section(('saving-paths', "Output Paths"), {
    "outdir_samples": OptionInfo("", "Output directory for images; if empty, defaults to three directories below", component_args=hide_dirs),
    "outdir_txt2img_samples": OptionInfo("outputs/text", 'Output directory for txt2img images', component_args=hide_dirs),
    "outdir_img2img_samples": OptionInfo("outputs/image", 'Output directory for img2img images', component_args=hide_dirs),
    "outdir_extras_samples": OptionInfo("outputs/extras", 'Output directory for images from extras tab', component_args=hide_dirs),
    "outdir_grids": OptionInfo("", "Output directory for grids; if empty, defaults to two directories below", component_args=hide_dirs),
    "outdir_txt2img_grids": OptionInfo("outputs/grids", 'Output directory for txt2img grids', component_args=hide_dirs),
    "outdir_img2img_grids": OptionInfo("outputs/grids", 'Output directory for img2img grids', component_args=hide_dirs),
    "outdir_save": OptionInfo("outputs/save", "Directory for saving images using the Save button", component_args=hide_dirs),
    "outdir_init_images": OptionInfo("outputs/init-images", "Directory for saving init images when using img2img", component_args=hide_dirs),
}))

options_templates.update(options_section(('ui', "User interface"), {
    "gradio_theme": OptionInfo("black-orange", "UI theme", gr.Dropdown, lambda: {"choices": list_themes()}, refresh=refresh_themes),
    "theme_style": OptionInfo("Auto", "Theme mode", gr.Radio, {"choices": ["Auto", "Dark", "Light"]}),
    "return_grid": OptionInfo(True, "Show grid in results for web"),
    "return_mask": OptionInfo(False, "For inpainting, include the greyscale mask in results for web"),
    "return_mask_composite": OptionInfo(False, "For inpainting, include masked composite in results for web"),
    "disable_weights_auto_swap": OptionInfo(True, "Do not change the selected model when reading generation parameters"),
    "send_seed": OptionInfo(True, "Send seed when sending prompt or image to other interface"),
    "send_size": OptionInfo(True, "Send size when sending prompt or image to another interface"),
    "font": OptionInfo("", "Font for image grids that have text"),
    "keyedit_precision_attention": OptionInfo(0.1, "Ctrl+up/down precision when editing (attention:1.1)", gr.Slider, {"minimum": 0.01, "maximum": 0.2, "step": 0.001}),
    "keyedit_precision_extra": OptionInfo(0.05, "Ctrl+up/down precision when editing <extra networks:0.9>", gr.Slider, {"minimum": 0.01, "maximum": 0.2, "step": 0.001}),
    "keyedit_delimiters": OptionInfo(".,\/!?%^*;:{}=`~()", "Ctrl+up/down word delimiters"), # pylint: disable=anomalous-backslash-in-string
    "quicksettings_list": OptionInfo(["sd_model_checkpoint"], "Quicksettings list", ui_components.DropdownMulti, lambda: {"choices": list(opts.data_labels.keys())}),
    "hidden_tabs": OptionInfo([], "Hidden UI tabs", ui_components.DropdownMulti, lambda: {"choices": [x for x in tab_names]}),
    "ui_tab_reorder": OptionInfo("From Text, From Image, Process Image", "UI tabs order"),
    "ui_scripts_reorder": OptionInfo("Enable Dynamic Thresholding, ControlNet", "UI scripts order"),
    "ui_reorder": OptionInfo(", ".join(ui_reorder_categories), "txt2img/img2img UI item order"),
    "ui_extra_networks_tab_reorder": OptionInfo("Checkpoints, Lora, LyCORIS, Textual Inversion, Hypernetworks", "Extra networks tab order"),
}))

options_templates.update(options_section(('ui', "Live previews"), {
    "show_progressbar": OptionInfo(True, "Show progressbar"),
    "live_previews_enable": OptionInfo(True, "Show live previews of the created image"),
    "show_progress_grid": OptionInfo(True, "Show previews of all images generated in a batch as a grid"),
    "notification_audio_enable": OptionInfo(False, "Play a sound when images are finished generating"),
    "notification_audio_path": OptionInfo("html/notification.mp3","Path to notification sound", component_args=hide_dirs),
    "show_progress_every_n_steps": OptionInfo(1, "Live preview display period", gr.Slider, {"minimum": -1, "maximum": 32, "step": 1}),
    "show_progress_type": OptionInfo("TAESD", "Live preview method", gr.Radio, {"choices": ["Full VAE", "Approximate NN", "Approximate simple", "TAESD"]}),
    "live_preview_content": OptionInfo("Combined", "Live preview subject", gr.Radio, {"choices": ["Combined", "Prompt", "Negative prompt"]}),
    "live_preview_refresh_period": OptionInfo(250, "Progressbar/preview update period, in milliseconds")
}))

options_templates.update(options_section(('sampler-params', "Sampler Settings"), {
    "show_samplers": OptionInfo(["Euler a", "UniPC", "DDIM", "DPM++ 2M SDE", "DPM++ 2M SDE Karras", "DPM2 Karras", "DPM++ 2M Karras"], "Show samplers in user interface", gr.CheckboxGroup, lambda: {"choices": [x.name for x in list_samplers() if x.name != "PLMS"]}),
    "fallback_sampler": OptionInfo("Euler a", "Secondary sampler", gr.Dropdown, lambda: {"choices": ["None"] + [x.name for x in list_samplers()]}),
    "force_latent_sampler": OptionInfo("None", "Force latent upscaler sampler", gr.Dropdown, lambda: {"choices": ["None"] + [x.name for x in list_samplers()]}),
    "eta_ancestral": OptionInfo(1.0, "Noise multiplier for ancestral samplers (eta)", gr.Slider, {"minimum": 0.0, "maximum": 1.0, "step": 0.01}),
    "eta_ddim": OptionInfo(0.0, "Noise multiplier for DDIM (eta)", gr.Slider, {"minimum": 0.0, "maximum": 1.0, "step": 0.01}),
    "ddim_discretize": OptionInfo('uniform', "DDIM discretize img2img", gr.Radio, {"choices": ['uniform', 'quad']}),
    's_churn': OptionInfo(0.0, "sigma churn", gr.Slider, {"minimum": 0.0, "maximum": 1.0, "step": 0.01}),
    's_min_uncond': OptionInfo(0, "Negative Guidance minimum sigma", gr.Slider, {"minimum": 0.0, "maximum": 4.0, "step": 0.01}),
    's_tmin':  OptionInfo(0.0, "sigma tmin",  gr.Slider, {"minimum": 0.0, "maximum": 1.0, "step": 0.01}),
    's_noise': OptionInfo(1.0, "sigma noise", gr.Slider, {"minimum": 0.0, "maximum": 1.0, "step": 0.01}),
    'eta_noise_seed_delta': OptionInfo(0, "Noise seed delta (eta)", gr.Number, {"precision": 0}),
    'always_discard_next_to_last_sigma': OptionInfo(False, "Always discard next-to-last sigma"),
    'uni_pc_variant': OptionInfo("bh1", "UniPC variant", gr.Radio, {"choices": ["bh1", "bh2", "vary_coeff"]}),
    'uni_pc_skip_type': OptionInfo("time_uniform", "UniPC skip type", gr.Radio, {"choices": ["time_uniform", "time_quadratic", "logSNR"]}),
    'uni_pc_order': OptionInfo(3, "UniPC order (must be < sampling steps)", gr.Slider, {"minimum": 1, "maximum": 50, "step": 1}),
    'uni_pc_lower_order_final': OptionInfo(True, "UniPC lower order final"),
}))

options_templates.update(options_section(('postprocessing', "Postprocessing"), {
    'postprocessing_enable_in_main_ui': OptionInfo([], "Enable addtional postprocessing operations", ui_components.DropdownMulti, lambda: {"choices": [x.name for x in shared_items.postprocessing_scripts()]}),
    'postprocessing_operation_order': OptionInfo([], "Postprocessing operation order", ui_components.DropdownMulti, lambda: {"choices": [x.name for x in shared_items.postprocessing_scripts()]}),
    'upscaling_max_images_in_cache': OptionInfo(5, "Maximum number of images in upscaling cache", gr.Slider, {"minimum": 0, "maximum": 10, "step": 1}),
}))

options_templates.update(options_section(('training', "Training"), {
    "unload_models_when_training": OptionInfo(False, "Move VAE and CLIP to RAM when training if possible"),
    "pin_memory": OptionInfo(True, "Pin training dataset to memory"),
    "save_optimizer_state": OptionInfo(False, "Saves resumable optimizer state when training embedding or hypernetwork"),
    "save_training_settings_to_txt": OptionInfo(True, "Save textual inversion and hypernet settings to a text file whenever training starts"),
    "dataset_filename_word_regex": OptionInfo("", "Filename word regex"),
    "dataset_filename_join_string": OptionInfo(" ", "Filename join string"),
    "embeddings_templates_dir": OptionInfo(os.path.join(paths.script_path, 'train', 'templates'), "Embeddings train templates directory"),
    "training_image_repeats_per_epoch": OptionInfo(1, "Number of repeats for a single input image per epoch; used only for displaying epoch number", gr.Number, {"precision": 0}),
    "training_write_csv_every": OptionInfo(0, "Save an csv containing the loss to log directory every N steps, 0 to disable"),
    "training_enable_tensorboard": OptionInfo(False, "Enable tensorboard logging"),
    "training_tensorboard_save_images": OptionInfo(False, "Save generated images within tensorboard"),
    "training_tensorboard_flush_every": OptionInfo(120, "How often, in seconds, to flush the pending tensorboard events and summaries to disk"),
}))

options_templates.update(options_section(('interrogate', "Interrogate"), {
    "interrogate_keep_models_in_memory": OptionInfo(False, "Interrogate: keep models in VRAM"),
    "interrogate_return_ranks": OptionInfo(True, "Interrogate: include ranks of model tags matches in results"),
    "interrogate_clip_num_beams": OptionInfo(1, "Interrogate: num_beams for BLIP", gr.Slider, {"minimum": 1, "maximum": 16, "step": 1}),
    "interrogate_clip_min_length": OptionInfo(32, "Interrogate: minimum description length (excluding artists, etc..)", gr.Slider, {"minimum": 1, "maximum": 128, "step": 1}),
    "interrogate_clip_max_length": OptionInfo(192, "Interrogate: maximum description length", gr.Slider, {"minimum": 1, "maximum": 256, "step": 1}),
    "interrogate_clip_dict_limit": OptionInfo(2048, "CLIP: maximum number of lines in text file (0 = No limit)"),
    "interrogate_clip_skip_categories": OptionInfo(["artists", "movements", "flavors"], "CLIP: skip inquire categories", gr.CheckboxGroup, lambda: {"choices": modules.interrogate.category_types()}, refresh=modules.interrogate.category_types),
    "interrogate_deepbooru_score_threshold": OptionInfo(0.65, "Interrogate: deepbooru score threshold", gr.Slider, {"minimum": 0, "maximum": 1, "step": 0.01}),
    "deepbooru_sort_alpha": OptionInfo(False, "Interrogate: deepbooru sort alphabetically"),
    "deepbooru_use_spaces": OptionInfo(False, "use spaces for tags in deepbooru"),
    "deepbooru_escape": OptionInfo(True, "escape (\\) brackets in deepbooru (so they are used as literal brackets and not for emphasis)"),
    "deepbooru_filter_tags": OptionInfo("", "filter out those tags from deepbooru output (separated by comma)"),
}))

options_templates.update(options_section(('upscaling', "Upscaling"), {
    "upscaler_for_img2img": OptionInfo("None", "Default upscaler for image resize operations", gr.Dropdown, lambda: {"choices": [x.name for x in sd_upscalers]}),
    "realesrgan_enabled_models": OptionInfo(["R-ESRGAN 4x+", "R-ESRGAN 4x+ Anime6B"], "Real-ESRGAN available models", gr.CheckboxGroup, lambda: {"choices": shared_items.realesrgan_models_names()}),
    "ESRGAN_tile": OptionInfo(192, "Tile size for ESRGAN upscalers (0 = no tiling)", gr.Slider, {"minimum": 0, "maximum": 512, "step": 16}),
    "ESRGAN_tile_overlap": OptionInfo(8, "Tile overlap in pixels for ESRGAN upscalers", gr.Slider, {"minimum": 0, "maximum": 48, "step": 1}),
    "SCUNET_tile": OptionInfo(256, "Tile size for SCUNET upscalers (0 = no tiling)", gr.Slider, {"minimum": 0, "maximum": 512, "step": 16}),
    "SCUNET_tile_overlap": OptionInfo(8, "Tile overlap, in pixels for SCUNET upscalers (low values = visible seam)", gr.Slider, {"minimum": 0, "maximum": 64, "step": 1}),    
    "use_old_hires_fix_width_height": OptionInfo(False, "Hires fix uses width & height to set final resolution rather than first pass"),
    "dont_fix_second_order_samplers_schedule": OptionInfo(False, "Do not fix prompt schedule for second order samplers"),
}))

options_templates.update(options_section(('lora', "Lora"), {
    "lyco_patch_lora": OptionInfo(False, "Use LyCoris handler for all Lora types", gr.Checkbox, { "visible": True }),
    "lora_disable": OptionInfo(False, "Disable built-in Lora handler", gr.Checkbox, { "visible": True }, onchange=lora_disable),
    "lora_functional": OptionInfo(False, "Use Kohya method for handling multiple Loras", gr.Checkbox, { "visible": True }),
}))

options_templates.update(options_section(('face-restoration', "Face restoration"), {
    "face_restoration_model": OptionInfo("CodeFormer", "Face restoration model", gr.Radio, lambda: {"choices": [x.name() for x in face_restorers]}),
    "code_former_weight": OptionInfo(0.2, "CodeFormer weight parameter; 0 = maximum effect; 1 = minimum effect", gr.Slider, {"minimum": 0, "maximum": 1, "step": 0.01}),
    "face_restoration_unload": OptionInfo(False, "Move face restoration model from VRAM into RAM after processing"),
}))

options_templates.update(options_section(('extra_networks', "Extra Networks"), {
    "extra_networks_default_view": OptionInfo("cards", "Default view for Extra Networks", gr.Dropdown, {"choices": ["cards", "thumbs"]}),
    "extra_networks_default_multiplier": OptionInfo(1.0, "Multiplier for extra networks", gr.Slider, {"minimum": 0.0, "maximum": 1.0, "step": 0.01}),
    "extra_networks_card_width": OptionInfo(0, "Card width for Extra Networks (px)"),
    "extra_networks_card_height": OptionInfo(0, "Card height for Extra Networks (px)"),
    "extra_networks_add_text_separator": OptionInfo(" ", "Extra text to add before <...> when adding extra network to prompt"),
    "sd_hypernetwork": OptionInfo("None", "Add hypernetwork to prompt", gr.Dropdown, lambda: {"choices": ["None"] + [x for x in hypernetworks.keys()]}, refresh=reload_hypernetworks),
}))

options_templates.update(options_section(('token_merging', 'Token Merging'), {
    "token_merging": OptionInfo(False, "Enable redundant token merging via tomesd for speed and memory improvements", gr.Checkbox),
    "token_merging_ratio": OptionInfo(0.5, "Token merging Ratio. Higher merging ratio = faster generation, smaller VRAM usage, lower quality", gr.Slider, {"minimum": 0, "maximum": 0.9, "step": 0.1}),
    "token_merging_hr_only": OptionInfo(True, "Apply only to high-res fix pass. Disabling can yield a ~20-35% speedup on contemporary resolutions", gr.Checkbox),
    "token_merging_ratio_hr": OptionInfo(0.5, "Merging Ratio for high-res pass", gr.Slider, {"minimum": 0, "maximum": 0.9, "step": 0.1}),
    "token_merging_random": OptionInfo(False, "Use random perturbations - Can improve outputs for certain samplers. For others, it may cause visual artifacting", gr.Checkbox),
    "token_merging_merge_attention": OptionInfo(True, "Merge attention (Recommend on)", gr.Checkbox),
    "token_merging_merge_cross_attention": OptionInfo(False, "Merge cross attention (Recommend off)", gr.Checkbox),
    "token_merging_merge_mlp": OptionInfo(False, "Merge mlp (Strongly recommend off)", gr.Checkbox),
    "token_merging_maximum_down_sampling": OptionInfo(1, "Maximum down sampling", gr.Radio, lambda: {"choices": [1, 2, 4, 8]}),
    "token_merging_stride_x": OptionInfo(2, "Stride - X", gr.Slider, {"minimum": 2, "maximum": 8, "step": 2}),
    "token_merging_stride_y": OptionInfo(2, "Stride - Y", gr.Slider, {"minimum": 2, "maximum": 8, "step": 2})
}))

options_templates.update(options_section((None, "Hidden options"), {
    "disabled_extensions": OptionInfo([], "Disable these extensions"),
    "disable_all_extensions": OptionInfo("none", "Disable all extensions (preserves the list of disabled extensions)", gr.Radio, {"choices": ["none", "user", "all"]}),
    "sd_checkpoint_hash": OptionInfo("", "SHA256 hash of the current checkpoint"),
}))

options_templates.update()


class Options:
    data = None
    data_labels = options_templates
    typemap = {int: float}

    def __init__(self):
        self.data = {k: v.default for k, v in self.data_labels.items()}

    def __setattr__(self, key, value):
        if self.data is not None:
            if key in self.data or key in self.data_labels:
                if cmd_opts.freeze:
                    log.warning(f'Settings are frozen: {key}')
                    return
                if cmd_opts.hide_ui_dir_config and key in restricted_opts:
                    log.warning(f'Settings key is restricted: {key}')
                    return
                else:
                    self.data[key] = value
                return

        return super(Options, self).__setattr__(key, value)

    def __getattr__(self, item):
        if self.data is not None:
            if item in self.data:
                return self.data[item]
        if item in self.data_labels:
            return self.data_labels[item].default
        return super(Options, self).__getattribute__(item)

    def set(self, key, value):
        """sets an option and calls its onchange callback, returning True if the option changed and False otherwise"""
        oldval = self.data.get(key, None)
        if oldval == value:
            return False
        try:
            setattr(self, key, value)
        except RuntimeError:
            return False
        if self.data_labels[key].onchange is not None:
            try:
                self.data_labels[key].onchange()
            except Exception as e:
                errors.display(e, f"changing setting {key} to {value}")
                setattr(self, key, oldval)
                return False
        return True

    def get_default(self, key):
        """returns the default value for the key"""
        data_label = self.data_labels.get(key)
        if data_label is None:
            return None
        return data_label.default

    def save(self, filename):
        if cmd_opts.freeze:
            log.warning(f'Settings saving is disabled: {filename}')
            return
        with open(filename, "w", encoding="utf8") as file:
            json.dump(self.data, file, indent=4)

    def same_type(self, x, y):
        if x is None or y is None:
            return True
        type_x = self.typemap.get(type(x), type(x))
        type_y = self.typemap.get(type(y), type(y))
        return type_x == type_y

    def load(self, filename):
        if not os.path.isfile(filename):
            log.debug(f'Created default config: {filename}')
            self.save(filename)
            return
        with open(filename, "r", encoding="utf8") as file:
            self.data = json.load(file)
        if self.data.get('quicksettings') is not None and self.data.get('quicksettings_list') is None:
            self.data['quicksettings_list'] = [i.strip() for i in self.data.get('quicksettings').split(',')]
        bad_settings = 0
        for k, v in self.data.items():
            info = self.data_labels.get(k, None)
            if info is not None and not self.same_type(info.default, v):
                log.error(f"Warning: bad setting value: {k}: {v} ({type(v).__name__}; expected {type(info.default).__name__})")
                bad_settings += 1
        if bad_settings > 0:
            log.error(f"Error: Bad settings found in {filename}")

    def onchange(self, key, func, call=True):
        item = self.data_labels.get(key)
        item.onchange = func
        if call:
            func()

    def dumpjson(self):
        d = {k: self.data.get(k, self.data_labels.get(k).default) for k in self.data_labels.keys()}
        return json.dumps(d)

    def add_option(self, key, info):
        self.data_labels[key] = info

    def reorder(self):
        """reorder settings so that all items related to section always go together"""
        section_ids = {}
        settings_items = self.data_labels.items()
        for k, item in settings_items:
            if item.section not in section_ids:
                section_ids[item.section] = len(section_ids)
        self.data_labels = {k: v for k, v in sorted(settings_items, key=lambda x: section_ids[x[1].section])}

    def cast_value(self, key, value):
        """casts an arbitrary to the same type as this setting's value with key
        Example: cast_value("eta_noise_seed_delta", "12") -> returns 12 (an int rather than str)
        """
        if value is None:
            return None
        default_value = self.data_labels[key].default
        if default_value is None:
            default_value = getattr(self, key, None)
        if default_value is None:
            return None
        expected_type = type(default_value)
        if expected_type == bool and value == "False":
            value = False
        elif expected_type == type(value):
            pass
        else:
            value = expected_type(value)
        return value


opts = Options()
config_filename = cmd_opts.config
opts.load(config_filename)
cmd_opts = cmd_args.compatibility_args(opts, cmd_opts)
if cmd_opts.backend == 'diffusers':
    log.info('Overriding backend to Diffusers')
    opts.data['sd_backend'] = 'Diffusers'
if cmd_opts.backend == 'original':
    log.info('Overriding backend to Diffusers')
    opts.data['sd_backend'] = 'Original'
backend = Backend.DIFFUSERS if opts.sd_backend == 'Diffusers' else Backend.ORIGINAL

prompt_styles = modules.styles.StyleDatabase(opts.styles_dir)
cmd_opts.disable_extension_access = (cmd_opts.share or cmd_opts.listen or (cmd_opts.server_name or False)) and not cmd_opts.insecure
devices.device, devices.device_interrogate, devices.device_gfpgan, devices.device_esrgan, devices.device_codeformer = (devices.cpu if any(y in cmd_opts.use_cpu for y in [x, 'all']) else devices.get_optimal_device() for x in ['sd', 'interrogate', 'gfpgan', 'esrgan', 'codeformer'])
device = devices.device
batch_cond_uncond = opts.always_batch_cond_uncond or not (cmd_opts.lowvram or cmd_opts.medvram)
parallel_processing_allowed = not cmd_opts.lowvram and not cmd_opts.medvram
mem_mon = modules.memmon.MemUsageMonitor("MemMon", device, opts)
mem_mon.start()
if device.type == 'privateuseone':
    import modules.dml # pylint: disable=ungrouped-imports


def reload_gradio_theme(theme_name=None):
    global gradio_theme # pylint: disable=global-statement
    if not theme_name:
        theme_name = opts.gradio_theme
    default_font_params = {}
    res = 0
    try:
        req = urllib.request.Request("https://fonts.googleapis.com/css2?family=IBM+Plex+Mono", method="HEAD")
        res = urllib.request.urlopen(req, timeout=3.0).status
    except:
        res = 0
    if res != 200:
        log.info('No internet access detected, using default fonts')
        default_font_params = {
            'font':['Helvetica', 'ui-sans-serif', 'system-ui', 'sans-serif'],
            'font_mono':['IBM Plex Mono', 'ui-monospace', 'Consolas', 'monospace']
        }
    if theme_name == "black-orange":
        gradio_theme = gr.themes.Default(**default_font_params)
    elif theme_name.startswith("gradio/"):
        if theme_name == "gradio/default":
            gradio_theme = gr.themes.Default(**default_font_params)
        if theme_name == "gradio/base":
            gradio_theme = gr.themes.Base(**default_font_params)
        if theme_name == "gradio/glass":
            gradio_theme = gr.themes.Glass(**default_font_params)
        if theme_name == "gradio/monochrome":
            gradio_theme = gr.themes.Monochrome(**default_font_params)
        if theme_name == "gradio/soft":
            gradio_theme = gr.themes.Soft(**default_font_params)
    else:
        try:
            gradio_theme = gr.themes.ThemeClass.from_hub(theme_name)
        except:
            log.error("Theme download error accessing HuggingFace")
            gradio_theme = gr.themes.Default(**default_font_params)
    log.info(f'Loading UI theme: name={theme_name} style={opts.theme_style}')


class TotalTQDM:
    def __init__(self):
        self._tqdm = None

    def reset(self):
        self._tqdm = tqdm.tqdm(
            desc="Total",
            total=state.job_count * state.sampling_steps,
            position=1,
        )

    def update(self):
        if not opts.multiple_tqdm or cmd_opts.disable_console_progressbars:
            return
        if self._tqdm is None:
            self.reset()
        self._tqdm.update()

    def updateTotal(self, new_total):
        if not opts.multiple_tqdm or cmd_opts.disable_console_progressbars:
            return
        if self._tqdm is None:
            self.reset()
        self._tqdm.total = new_total

    def clear(self):
        if self._tqdm is not None:
            self._tqdm.refresh()
            self._tqdm.close()
            self._tqdm = None

total_tqdm = TotalTQDM()


def restart_server(restart=True):
    if demo is None:
        return
    log.info('Server shutdown requested')
    try:
        demo.server.wants_restart = restart
        demo.server.should_exit = True
        demo.server.force_exit = True
        demo.close(verbose=False)
        demo.server.close()
        demo.fns = []
    except:
        pass
    if restart:
        log.info('Server will restart')


def restore_defaults(restart=True):
    if os.path.exists(cmd_opts.config):
        log.info('Restoring server defaults')
        os.remove(cmd_opts.config)
    if os.path.exists(cmd_opts.ui_config):
        log.info('Restoring UI defaults')
        os.remove(cmd_opts.ui_config)
    restart_server(restart)


def listfiles(dirname):
    filenames = [os.path.join(dirname, x) for x in sorted(os.listdir(dirname), key=str.lower) if not x.startswith(".")]
    return [file for file in filenames if os.path.isfile(file)]


def walk_files(path, allowed_extensions=None):
    if not os.path.exists(path):
        return
    if allowed_extensions is not None:
        allowed_extensions = set(allowed_extensions)
    for root, _dirs, files in os.walk(path, followlinks=True):
        for filename in files:
            if allowed_extensions is not None:
                _, ext = os.path.splitext(filename)
                if ext not in allowed_extensions:
                    continue
            yield os.path.join(root, filename)


def html_path(filename):
    return os.path.join(paths.script_path, "html", filename)


def html(filename):
    path = html_path(filename)
    if os.path.exists(path):
        with open(path, encoding="utf8") as file:
            return file.read()
    return ""


def get_version():
    version = None
    if version is None:
        try:
            import subprocess
            res = subprocess.run('git log --pretty=format:"%h %ad" -1 --date=short', stdout = subprocess.PIPE, stderr = subprocess.PIPE, shell=True, check=True)
            ver = res.stdout.decode(encoding = 'utf8', errors='ignore') if len(res.stdout) > 0 else '  '
            githash, updated = ver.split(' ')
            res = subprocess.run('git remote get-url origin', stdout = subprocess.PIPE, stderr = subprocess.PIPE, shell=True, check=True)
            origin = res.stdout.decode(encoding = 'utf8', errors='ignore') if len(res.stdout) > 0 else ''
            res = subprocess.run('git branch --show-current', stdout = subprocess.PIPE, stderr = subprocess.PIPE, shell=True, check=True)
            branch = res.stdout.decode(encoding = 'utf8', errors='ignore') if len(res.stdout) > 0 else ''
            version = {
                'app': 'sd.next',
                'updated': updated,
                'hash': githash,
                'url': origin.replace('\n', '') + '/tree/' + branch.replace('\n', '')
            }
        except:
            version = { 'app': 'sd.next' }
    return version


class Shared(sys.modules[__name__].__class__):
    # this class is here to provide sd_model field as a property, so that it can be created and loaded on demand rather than at program startup.
    sd_model_val = None

    @property
    def sd_model(self):
        import modules.sd_models # pylint: disable=W0621
        # return modules.sd_models.model_data.sd_model
        return modules.sd_models.model_data.get_sd_model()

    @sd_model.setter
    def sd_model(self, value):
        import modules.sd_models # pylint: disable=W0621
        modules.sd_models.model_data.set_sd_model(value)

# sd_model: LatentDiffusion = None  # this var is here just for IDE's type checking; it cannot be accessed because the class field above will be accessed instead
sd_model = None
sys.modules[__name__].__class__ = Shared
>>>>>>> b5f745b4
<|MERGE_RESOLUTION|>--- conflicted
+++ resolved
@@ -1,4 +1,3 @@
-<<<<<<< HEAD
 import os
 import sys
 import time
@@ -103,6 +102,7 @@
     time_start = None
     need_restart = False
     server_start = None
+    oom = False
 
     def skip(self):
         log.debug('Requested skip')
@@ -251,6 +251,14 @@
     return themes
 
 
+def lora_disable():
+    if opts.lora_disable:
+        if 'Lora' not in opts.disabled_extensions:
+            opts.data['disabled_extensions'].append('Lora')
+    else:
+        opts.data['disabled_extensions'] = [x for x in opts.disabled_extensions if x != 'Lora']
+
+
 def refresh_themes():
     try:
         req = requests.get('https://huggingface.co/datasets/freddyaboulton/gradio-theme-subdomains/resolve/main/subdomains.json', timeout=5)
@@ -283,6 +291,7 @@
     "sd_checkpoint_cache": OptionInfo(0, "Number of cached model checkpoints", gr.Slider, {"minimum": 0, "maximum": 10, "step": 1}),
     "sd_vae_checkpoint_cache": OptionInfo(0, "Number of cached VAE checkpoints", gr.Slider, {"minimum": 0, "maximum": 10, "step": 1}),
     "sd_vae": OptionInfo("Automatic", "Select VAE", gr.Dropdown, lambda: {"choices": shared_items.sd_vae_items()}, refresh=shared_items.refresh_vae_list),
+    "sd_model_dict": OptionInfo('None', "Stable Diffusion checkpoint dict", gr.Dropdown, lambda: {"choices": ['None'] + list_checkpoint_tiles()}, refresh=refresh_checkpoints),
     "sd_vae_sliced_encode": OptionInfo(False, "Enable splitting of hires batch processing"),
     "stream_load": OptionInfo(False, "When loading models attempt stream loading optimized for slow or network storage"),
     "model_reuse_dict": OptionInfo(False, "When loading models attempt to reuse previous model dictionary"),
@@ -326,6 +335,9 @@
     "ckpt_dir": OptionInfo(os.path.join(paths.models_path, 'Stable-diffusion'), "Path to directory with stable diffusion checkpoints"),
     "diffusers_dir": OptionInfo(os.path.join(paths.models_path, 'Diffusers'), "Path to directory with stable diffusion diffusers"),
     "vae_dir": OptionInfo(os.path.join(paths.models_path, 'VAE'), "Path to directory with VAE files"),
+    "lora_dir": OptionInfo(os.path.join(paths.models_path, 'Lora'), "Path to directory with Lora network(s)"),
+    "lyco_dir": OptionInfo(os.path.join(paths.models_path, 'LyCORIS'), "Path to directory with LyCORIS network(s)"),
+    "styles_dir": OptionInfo(os.path.join(paths.data_path, 'styles.csv'), "Path to user-defined styles file"),
     "embeddings_dir": OptionInfo(os.path.join(paths.models_path, 'embeddings'), "Embeddings directory for textual inversion"),
     "hypernetwork_dir": OptionInfo(os.path.join(paths.models_path, 'hypernetworks'), "Hypernetwork directory"),
     "codeformer_models_path": OptionInfo(os.path.join(paths.models_path, 'Codeformer'), "Path to directory with codeformer model file(s)"),
@@ -337,9 +349,6 @@
     "swinir_models_path": OptionInfo(os.path.join(paths.models_path, 'SwinIR'), "Path to directory with SwinIR model file(s)"),
     "ldsr_models_path": OptionInfo(os.path.join(paths.models_path, 'LDSR'), "Path to directory with LDSR model file(s)"),
     "clip_models_path": OptionInfo(os.path.join(paths.models_path, 'CLIP'), "Path to directory with CLIP model file(s)"),
-    "lora_dir": OptionInfo(os.path.join(paths.models_path, 'Lora'), "Path to directory with Lora network(s)"),
-    "lyco_dir": OptionInfo(os.path.join(paths.models_path, 'LyCORIS'), "Path to directory with LyCORIS network(s)"),
-    "styles_dir": OptionInfo(os.path.join(paths.data_path, 'styles.csv'), "Path to user-defined styles file"),
 }))
 
 options_templates.update(options_section(('saving-images', "Image Options"), {
@@ -424,7 +433,7 @@
     "notification_audio_enable": OptionInfo(False, "Play a sound when images are finished generating"),
     "notification_audio_path": OptionInfo("html/notification.mp3","Path to notification sound", component_args=hide_dirs),
     "show_progress_every_n_steps": OptionInfo(1, "Live preview display period", gr.Slider, {"minimum": -1, "maximum": 32, "step": 1}),
-    "show_progress_type": OptionInfo("TAESD", "Live preview method", gr.Radio, {"choices": ["Full", "Approx NN", "Approx cheap", "TAESD"]}),
+    "show_progress_type": OptionInfo("TAESD", "Live preview method", gr.Radio, {"choices": ["Full VAE", "Approximate NN", "Approximate simple", "TAESD"]}),
     "live_preview_content": OptionInfo("Combined", "Live preview subject", gr.Radio, {"choices": ["Combined", "Prompt", "Negative prompt"]}),
     "live_preview_refresh_period": OptionInfo(250, "Progressbar/preview update period, in milliseconds")
 }))
@@ -432,7 +441,7 @@
 options_templates.update(options_section(('sampler-params', "Sampler Settings"), {
     "show_samplers": OptionInfo(["Euler a", "UniPC", "DDIM", "DPM++ 2M SDE", "DPM++ 2M SDE Karras", "DPM2 Karras", "DPM++ 2M Karras"], "Show samplers in user interface", gr.CheckboxGroup, lambda: {"choices": [x.name for x in list_samplers() if x.name != "PLMS"]}),
     "fallback_sampler": OptionInfo("Euler a", "Secondary sampler", gr.Dropdown, lambda: {"choices": ["None"] + [x.name for x in list_samplers()]}),
-    "xyz_fallback_sampler": OptionInfo("None", "Force latent upscaler sampler", gr.Dropdown, lambda: {"choices": ["None"] + [x.name for x in list_samplers()]}),
+    "force_latent_sampler": OptionInfo("None", "Force latent upscaler sampler", gr.Dropdown, lambda: {"choices": ["None"] + [x.name for x in list_samplers()]}),
     "eta_ancestral": OptionInfo(1.0, "Noise multiplier for ancestral samplers (eta)", gr.Slider, {"minimum": 0.0, "maximum": 1.0, "step": 0.01}),
     "eta_ddim": OptionInfo(0.0, "Noise multiplier for DDIM (eta)", gr.Slider, {"minimum": 0.0, "maximum": 1.0, "step": 0.01}),
     "ddim_discretize": OptionInfo('uniform', "DDIM discretize img2img", gr.Radio, {"choices": ['uniform', 'quad']}),
@@ -489,16 +498,17 @@
     "realesrgan_enabled_models": OptionInfo(["R-ESRGAN 4x+", "R-ESRGAN 4x+ Anime6B"], "Real-ESRGAN available models", gr.CheckboxGroup, lambda: {"choices": shared_items.realesrgan_models_names()}),
     "ESRGAN_tile": OptionInfo(192, "Tile size for ESRGAN upscalers (0 = no tiling)", gr.Slider, {"minimum": 0, "maximum": 512, "step": 16}),
     "ESRGAN_tile_overlap": OptionInfo(8, "Tile overlap in pixels for ESRGAN upscalers", gr.Slider, {"minimum": 0, "maximum": 48, "step": 1}),
-    "SCUNET_tile": OptionInfo(256, "Tile size for SCUNET upscalers. 0 = no tiling.", gr.Slider, {"minimum": 0, "maximum": 512, "step": 16}),
-    "SCUNET_tile_overlap": OptionInfo(8, "Tile overlap, in pixels for SCUNET upscalers. Low values = visible seam.", gr.Slider, {"minimum": 0, "maximum": 64, "step": 1}),    
+    "SCUNET_tile": OptionInfo(256, "Tile size for SCUNET upscalers (0 = no tiling)", gr.Slider, {"minimum": 0, "maximum": 512, "step": 16}),
+    "SCUNET_tile_overlap": OptionInfo(8, "Tile overlap, in pixels for SCUNET upscalers (low values = visible seam)", gr.Slider, {"minimum": 0, "maximum": 64, "step": 1}),    
     "use_old_hires_fix_width_height": OptionInfo(False, "Hires fix uses width & height to set final resolution rather than first pass"),
     "dont_fix_second_order_samplers_schedule": OptionInfo(False, "Do not fix prompt schedule for second order samplers"),
-    "lyco_patch_lora": OptionInfo(False, "Use LyCoris handler for all Lora types", gr.Checkbox, { "visible": False }), # TODO: lyco-patch-lora
-    "lora_functional": OptionInfo(False, "Use Kohya method for handling multiple Loras", gr.Checkbox, { "visible": False }),
-}))
-
-# options_templates.update(options_section(('lora', "Lora"), {
-# }))
+}))
+
+options_templates.update(options_section(('lora', "Lora"), {
+    "lyco_patch_lora": OptionInfo(False, "Use LyCoris handler for all Lora types", gr.Checkbox, { "visible": True }),
+    "lora_disable": OptionInfo(False, "Disable built-in Lora handler", gr.Checkbox, { "visible": True }, onchange=lora_disable),
+    "lora_functional": OptionInfo(False, "Use Kohya method for handling multiple Loras", gr.Checkbox, { "visible": True }),
+}))
 
 options_templates.update(options_section(('face-restoration', "Face restoration"), {
     "face_restoration_model": OptionInfo("CodeFormer", "Face restoration model", gr.Radio, lambda: {"choices": [x.name() for x in face_restorers]}),
@@ -517,10 +527,10 @@
 
 options_templates.update(options_section(('token_merging', 'Token Merging'), {
     "token_merging": OptionInfo(False, "Enable redundant token merging via tomesd for speed and memory improvements", gr.Checkbox),
-    "token_merging_ratio": OptionInfo(0.5, "Token merging Ratio. Higher merging ratio = faster generation, smaller VRAM usage, lower quality.", gr.Slider, {"minimum": 0, "maximum": 0.9, "step": 0.1}),
-    "token_merging_hr_only": OptionInfo(True, "Apply only to high-res fix pass. Disabling can yield a ~20-35% speedup on contemporary resolutions.", gr.Checkbox),
-    "token_merging_ratio_hr": OptionInfo(0.5, "Merging Ratio (high-res pass) - If 'Apply only to high-res' is enabled, this will always be the ratio used.", gr.Slider, {"minimum": 0, "maximum": 0.9, "step": 0.1}),
-    "token_merging_random": OptionInfo(False, "Use random perturbations - Can improve outputs for certain samplers. For others, it may cause visual artifacting.", gr.Checkbox),
+    "token_merging_ratio": OptionInfo(0.5, "Token merging Ratio. Higher merging ratio = faster generation, smaller VRAM usage, lower quality", gr.Slider, {"minimum": 0, "maximum": 0.9, "step": 0.1}),
+    "token_merging_hr_only": OptionInfo(True, "Apply only to high-res fix pass. Disabling can yield a ~20-35% speedup on contemporary resolutions", gr.Checkbox),
+    "token_merging_ratio_hr": OptionInfo(0.5, "Merging Ratio for high-res pass", gr.Slider, {"minimum": 0, "maximum": 0.9, "step": 0.1}),
+    "token_merging_random": OptionInfo(False, "Use random perturbations - Can improve outputs for certain samplers. For others, it may cause visual artifacting", gr.Checkbox),
     "token_merging_merge_attention": OptionInfo(True, "Merge attention (Recommend on)", gr.Checkbox),
     "token_merging_merge_cross_attention": OptionInfo(False, "Merge cross attention (Recommend off)", gr.Checkbox),
     "token_merging_merge_mlp": OptionInfo(False, "Merge mlp (Strongly recommend off)", gr.Checkbox),
@@ -870,883 +880,4 @@
 
 # sd_model: LatentDiffusion = None  # this var is here just for IDE's type checking; it cannot be accessed because the class field above will be accessed instead
 sd_model = None
-sys.modules[__name__].__class__ = Shared
-=======
-import os
-import sys
-import time
-import json
-import datetime
-import urllib.request
-from enum import Enum
-import gradio as gr
-import tqdm
-import requests
-from modules import errors, ui_components, shared_items, cmd_args
-from modules.paths_internal import models_path, script_path, data_path, sd_configs_path, sd_default_config, sd_model_file, default_sd_model_file, extensions_dir, extensions_builtin_dir # pylint: disable=W0611
-import modules.interrogate
-import modules.memmon
-import modules.styles
-import modules.devices as devices
-import modules.paths_internal as paths
-from installer import log as central_logger # pylint: disable=E0611
-
-
-errors.install(gr)
-demo: gr.Blocks = None
-log = central_logger
-progress_print_out = sys.stdout
-parser = cmd_args.parser
-url = 'https://github.com/vladmandic/automatic'
-cmd_opts, _ = parser.parse_known_args()
-hide_dirs = {"visible": not cmd_opts.hide_ui_dir_config}
-xformers_available = False
-clip_model = None
-interrogator = modules.interrogate.InterrogateModels("interrogate")
-sd_upscalers = []
-face_restorers = []
-tab_names = []
-options_templates = {}
-hypernetworks = {}
-loaded_hypernetworks = []
-gradio_theme = gr.themes.Base()
-settings_components = None
-latent_upscale_default_mode = "Latent"
-latent_upscale_modes = {
-    "Latent": {"mode": "bilinear", "antialias": False},
-    "Latent (antialiased)": {"mode": "bilinear", "antialias": True},
-    "Latent (bicubic)": {"mode": "bicubic", "antialias": False},
-    "Latent (bicubic antialiased)": {"mode": "bicubic", "antialias": True},
-    "Latent (nearest)": {"mode": "nearest", "antialias": False},
-    "Latent (nearest-exact)": {"mode": "nearest-exact", "antialias": False},
-}
-restricted_opts = {
-    "samples_filename_pattern",
-    "directories_filename_pattern",
-    "outdir_samples",
-    "outdir_txt2img_samples",
-    "outdir_img2img_samples",
-    "outdir_extras_samples",
-    "outdir_grids",
-    "outdir_txt2img_grids",
-    "outdir_save",
-    "outdir_init_images"
-}
-ui_reorder_categories = [
-    "inpaint",
-    "sampler",
-    "checkboxes",
-    "hires_fix",
-    "dimensions",
-    "cfg",
-    "seed",
-    "batch",
-    "override_settings",
-    "scripts",
-]
-
-
-class Backend(Enum):
-    ORIGINAL = 1
-    DIFFUSERS = 2
-
-
-def reload_hypernetworks():
-    from modules.hypernetworks import hypernetwork
-    global hypernetworks # pylint: disable=W0603
-    hypernetworks = hypernetwork.list_hypernetworks(opts.hypernetwork_dir)
-
-
-class State:
-    skipped = False
-    interrupted = False
-    paused = False
-    job = ""
-    job_no = 0
-    job_count = 0
-    processing_has_refined_job_count = False
-    job_timestamp = '0'
-    sampling_step = 0
-    sampling_steps = 0
-    current_latent = None
-    current_image = None
-    current_image_sampling_step = 0
-    id_live_preview = 0
-    textinfo = None
-    time_start = None
-    need_restart = False
-    server_start = None
-    oom = False
-
-    def skip(self):
-        log.debug('Requested skip')
-        self.skipped = True
-
-    def interrupt(self):
-        log.debug('Requested interrupt')
-        self.interrupted = True
-
-    def pause(self):
-        self.paused = not self.paused
-        log.debug(f'Requested {"pause" if self.paused else "continue"}')
-
-    def nextjob(self):
-        if opts.live_previews_enable and opts.show_progress_every_n_steps == -1:
-            self.do_set_current_image()
-        self.job_no += 1
-        self.sampling_step = 0
-        self.current_image_sampling_step = 0
-
-    def dict(self):
-        obj = {
-            "skipped": self.skipped,
-            "interrupted": self.interrupted,
-            "job": self.job,
-            "job_count": self.job_count,
-            "job_timestamp": self.job_timestamp,
-            "job_no": self.job_no,
-            "sampling_step": self.sampling_step,
-            "sampling_steps": self.sampling_steps,
-        }
-        return obj
-
-    def begin(self):
-        self.sampling_step = 0
-        self.job_count = -1
-        self.processing_has_refined_job_count = False
-        self.job_no = 0
-        self.job_timestamp = datetime.datetime.now().strftime("%Y%m%d%H%M%S")
-        self.current_latent = None
-        self.current_image = None
-        self.current_image_sampling_step = 0
-        self.id_live_preview = 0
-        self.skipped = False
-        self.interrupted = False
-        self.paused = False
-        self.textinfo = None
-        self.time_start = time.time()
-        devices.torch_gc()
-
-    def end(self):
-        self.job = ""
-        self.job_count = 0
-        self.paused = False
-        devices.torch_gc()
-
-    def set_current_image(self):
-        """sets self.current_image from self.current_latent if enough sampling steps have been made after the last call to this"""
-        if not parallel_processing_allowed:
-            return
-        if self.sampling_step - self.current_image_sampling_step >= opts.show_progress_every_n_steps and opts.live_previews_enable and opts.show_progress_every_n_steps != -1:
-            self.do_set_current_image()
-
-    def do_set_current_image(self):
-        if self.current_latent is None:
-            return
-        import modules.sd_samplers # pylint: disable=W0621
-        if opts.show_progress_grid:
-            self.assign_current_image(modules.sd_samplers.samples_to_image_grid(self.current_latent))
-        else:
-            self.assign_current_image(modules.sd_samplers.sample_to_image(self.current_latent))
-        self.current_image_sampling_step = self.sampling_step
-
-    def assign_current_image(self, image):
-        self.current_image = image
-        self.id_live_preview += 1
-
-state = State()
-state.server_start = time.time()
-
-
-class OptionInfo:
-    def __init__(self, default=None, label="", component=None, component_args=None, onchange=None, section=None, refresh=None, comment_before='', comment_after=''):
-        self.default = default
-        self.label = label
-        self.component = component
-        self.component_args = component_args
-        self.onchange = onchange
-        self.section = section
-        self.refresh = refresh
-        self.comment_before = comment_before # HTML text that will be added after label in UI
-        self.comment_after = comment_after # HTML text that will be added before label in UI
-
-    def link(self, label, uri):
-        self.comment_before += f"[<a href='{uri}' target='_blank'>{label}</a>]"
-        return self
-
-    def js(self, label, js_func):
-        self.comment_before += f"[<a onclick='{js_func}(); return false'>{label}</a>]"
-        return self
-
-    def info(self, info):
-        self.comment_after += f"<span class='info'>({info})</span>"
-        return self
-
-    def needs_restart(self):
-        self.comment_after += " <span class='info'>(requires restart)</span>"
-        return self
-
-
-def options_section(section_identifier, options_dict):
-    for v in options_dict.values():
-        v.section = section_identifier
-    return options_dict
-
-
-def list_checkpoint_tiles():
-    import modules.sd_models # pylint: disable=W0621
-    return modules.sd_models.checkpoint_tiles()
-
-
-default_checkpoint = list_checkpoint_tiles()[0] if len(list_checkpoint_tiles()) > 0 else "model.ckpt"
-
-
-def refresh_checkpoints():
-    import modules.sd_models # pylint: disable=W0621
-    return modules.sd_models.list_models()
-
-
-def list_samplers():
-    import modules.sd_samplers # pylint: disable=W0621
-    modules.sd_samplers.set_samplers()
-    return modules.sd_samplers.all_samplers
-
-def list_themes():
-    fn = os.path.join('html', 'themes.json')
-    if not os.path.exists(fn):
-        refresh_themes()
-    if os.path.exists(fn):
-        with open(fn, mode='r', encoding='utf=8') as f:
-            res = json.loads(f.read())
-    else:
-        res = []
-    builtin = ["black-orange", "gradio/default", "gradio/base", "gradio/glass", "gradio/monochrome", "gradio/soft"]
-    themes = sorted(set(builtin + [x['id'] for x in res if x['status'] == 'RUNNING' and 'test' not in x['id'].lower()]), key=str.casefold)
-    return themes
-
-
-def lora_disable():
-    if opts.lora_disable:
-        if 'Lora' not in opts.disabled_extensions:
-            opts.data['disabled_extensions'].append('Lora')
-    else:
-        opts.data['disabled_extensions'] = [x for x in opts.disabled_extensions if x != 'Lora']
-
-
-def refresh_themes():
-    try:
-        req = requests.get('https://huggingface.co/datasets/freddyaboulton/gradio-theme-subdomains/resolve/main/subdomains.json', timeout=5)
-        if req.status_code == 200:
-            res = req.json()
-            fn = os.path.join('html', 'themes.json')
-            with open(fn, mode='w', encoding='utf=8') as f:
-                f.write(json.dumps(res))
-        else:
-            log.error('Error refreshing UI themes')
-    except:
-        log.error('Exception refreshing UI themes')
-
-
-if devices.backend == "cpu":
-    cross_attention_optimization_default = "Doggettx's"
-elif devices.backend == "mps":
-    cross_attention_optimization_default = "Doggettx's"
-elif devices.backend == "ipex":
-    cross_attention_optimization_default = "InvokeAI's"
-elif devices.backend == "directml":
-    cross_attention_optimization_default = "Sub-quadratic"
-elif devices.backend == "rocm":
-    cross_attention_optimization_default = "Sub-quadratic"
-else: # cuda
-    cross_attention_optimization_default ="Scaled-Dot-Product"
-
-options_templates.update(options_section(('sd', "Stable Diffusion"), {
-    "sd_model_checkpoint": OptionInfo(default_checkpoint, "Stable Diffusion checkpoint", gr.Dropdown, lambda: {"choices": list_checkpoint_tiles()}, refresh=refresh_checkpoints),
-    "sd_checkpoint_cache": OptionInfo(0, "Number of cached model checkpoints", gr.Slider, {"minimum": 0, "maximum": 10, "step": 1}),
-    "sd_vae_checkpoint_cache": OptionInfo(0, "Number of cached VAE checkpoints", gr.Slider, {"minimum": 0, "maximum": 10, "step": 1}),
-    "sd_vae": OptionInfo("Automatic", "Select VAE", gr.Dropdown, lambda: {"choices": shared_items.sd_vae_items()}, refresh=shared_items.refresh_vae_list),
-    "sd_model_dict": OptionInfo('None', "Stable Diffusion checkpoint dict", gr.Dropdown, lambda: {"choices": ['None'] + list_checkpoint_tiles()}, refresh=refresh_checkpoints),
-    "sd_vae_sliced_encode": OptionInfo(False, "Enable splitting of hires batch processing"),
-    "stream_load": OptionInfo(False, "When loading models attempt stream loading optimized for slow or network storage"),
-    "model_reuse_dict": OptionInfo(False, "When loading models attempt to reuse previous model dictionary"),
-    "cross_attention_optimization": OptionInfo(cross_attention_optimization_default, "Cross-attention optimization method", gr.Radio, lambda: {"choices": shared_items.list_crossattention() }),
-    "cross_attention_options": OptionInfo([], "Cross-attention advanced options", gr.CheckboxGroup, lambda: {"choices": ['xFormers enable flash Attention', 'SDP disable memory attention']}),
-    "sub_quad_q_chunk_size": OptionInfo(512, "Sub-quadratic cross-attention query chunk size", gr.Slider, {"minimum": 16, "maximum": 8192, "step": 8}),
-    "sub_quad_kv_chunk_size": OptionInfo(512, "Sub-quadratic cross-attention kv chunk size", gr.Slider, {"minimum": 0, "maximum": 8192, "step": 8}),
-    "sub_quad_chunk_threshold": OptionInfo(80, "Sub-quadratic cross-attention chunking threshold", gr.Slider, {"minimum": 0, "maximum": 100, "step": 1}),
-    "prompt_attention": OptionInfo("Full parser", "Prompt attention parser", gr.Radio, lambda: {"choices": ["Full parser", "Compel parser", "A1111 parser", "Fixed attention"] }),
-    "prompt_mean_norm": OptionInfo(True, "Prompt attention mean normalization"),
-    "always_batch_cond_uncond": OptionInfo(False, "Disable conditional batching enabled on low memory systems"),
-    "enable_quantization": OptionInfo(True, "Enable samplers quantization for sharper and cleaner results"),
-    "comma_padding_backtrack": OptionInfo(20, "Increase coherency by padding from the last comma within n tokens when using more than 75 tokens", gr.Slider, {"minimum": 0, "maximum": 74, "step": 1 }),
-    "sd_backend": OptionInfo("Original", "Stable Diffusion backend (experimental)", gr.Radio, lambda: {"choices": ["Original", "Diffusers"] }),
-}))
-
-options_templates.update(options_section(('cuda', "Compute Settings"), {
-    "memmon_poll_rate": OptionInfo(2, "VRAM usage polls per second during generation", gr.Slider, {"minimum": 0, "maximum": 40, "step": 1}),
-    "precision": OptionInfo("Autocast", "Precision type", gr.Radio, lambda: {"choices": ["Autocast", "Full"]}),
-    "cuda_dtype": OptionInfo("FP32" if sys.platform == "darwin" else "FP16", "Device precision type", gr.Radio, lambda: {"choices": ["FP32", "FP16", "BF16"]}),
-    "no_half": OptionInfo(False, "Use full precision for model (--no-half)", None, None, None),
-    "no_half_vae": OptionInfo(False, "Use full precision for VAE (--no-half-vae)"),
-    "upcast_sampling": OptionInfo(True if sys.platform == "darwin" else False, "Enable upcast sampling"),
-    "upcast_attn": OptionInfo(False, "Enable upcast cross attention layer"),
-    "disable_nan_check": OptionInfo(True, "Disable NaN check in produced images/latent spaces"),
-    "rollback_vae": OptionInfo(False, "Attempt to roll back VAE when produced NaN values, requires NaN check (experimental)"),
-    "opt_channelslast": OptionInfo(False, "Use channels last as torch memory format "),
-    "cudnn_benchmark": OptionInfo(False, "Enable full-depth cuDNN benchmark feature"),
-    "cuda_allow_tf32": OptionInfo(True, "Allow TF32 math ops"),
-    "cuda_allow_tf16_reduced": OptionInfo(True, "Allow TF16 reduced precision math ops"),
-    "cuda_compile": OptionInfo(False, "Enable model compile (experimental)"),
-    "cuda_compile_mode": OptionInfo("none", "Model compile mode (experimental)", gr.Radio, lambda: {"choices": ['none', 'inductor', 'cudagraphs', 'aot_ts_nvfuser', 'hidet', 'ipex']}),
-    "cuda_compile_verbose": OptionInfo(False, "Model compile verbose mode"),
-    "cuda_compile_errors": OptionInfo(True, "Model compile suppress errors"),
-    "disable_gc": OptionInfo(False, "Disable Torch memory garbage collection (experimental)"),
-}))
-
-options_templates.update(options_section(('system-paths', "System Paths"), {
-    "temp_dir": OptionInfo("", "Directory for temporary images; leave empty for default"),
-    "clean_temp_dir_at_start": OptionInfo(True, "Cleanup non-default temporary directory when starting webui"),
-    "ckpt_dir": OptionInfo(os.path.join(paths.models_path, 'Stable-diffusion'), "Path to directory with stable diffusion checkpoints"),
-    "diffusers_dir": OptionInfo(os.path.join(paths.models_path, 'Diffusers'), "Path to directory with stable diffusion diffusers"),
-    "vae_dir": OptionInfo(os.path.join(paths.models_path, 'VAE'), "Path to directory with VAE files"),
-    "lora_dir": OptionInfo(os.path.join(paths.models_path, 'Lora'), "Path to directory with Lora network(s)"),
-    "lyco_dir": OptionInfo(os.path.join(paths.models_path, 'LyCORIS'), "Path to directory with LyCORIS network(s)"),
-    "styles_dir": OptionInfo(os.path.join(paths.data_path, 'styles.csv'), "Path to user-defined styles file"),
-    "embeddings_dir": OptionInfo(os.path.join(paths.models_path, 'embeddings'), "Embeddings directory for textual inversion"),
-    "hypernetwork_dir": OptionInfo(os.path.join(paths.models_path, 'hypernetworks'), "Hypernetwork directory"),
-    "codeformer_models_path": OptionInfo(os.path.join(paths.models_path, 'Codeformer'), "Path to directory with codeformer model file(s)"),
-    "gfpgan_models_path": OptionInfo(os.path.join(paths.models_path, 'GFPGAN'), "Path to directory with GFPGAN model file(s)"),
-    "esrgan_models_path": OptionInfo(os.path.join(paths.models_path, 'ESRGAN'), "Path to directory with ESRGAN model file(s)"),
-    "bsrgan_models_path": OptionInfo(os.path.join(paths.models_path, 'BSRGAN'), "Path to directory with BSRGAN model file(s)"),
-    "realesrgan_models_path": OptionInfo(os.path.join(paths.models_path, 'RealESRGAN'), "Path to directory with RealESRGAN model file(s)"),
-    "scunet_models_path": OptionInfo(os.path.join(paths.models_path, 'ScuNET'), "Path to directory with ScuNET model file(s)"),
-    "swinir_models_path": OptionInfo(os.path.join(paths.models_path, 'SwinIR'), "Path to directory with SwinIR model file(s)"),
-    "ldsr_models_path": OptionInfo(os.path.join(paths.models_path, 'LDSR'), "Path to directory with LDSR model file(s)"),
-    "clip_models_path": OptionInfo(os.path.join(paths.models_path, 'CLIP'), "Path to directory with CLIP model file(s)"),
-}))
-
-options_templates.update(options_section(('saving-images', "Image Options"), {
-    "samples_save": OptionInfo(True, "Always save all generated images"),
-    "samples_format": OptionInfo('jpg', 'File format for generated images', gr.Dropdown, lambda: {"choices": ["jpg", "png", "webp", "tiff", "jp2"]}),
-    "samples_filename_pattern": OptionInfo("[seed]-[prompt_spaces]", "Images filename pattern", component_args=hide_dirs),
-    "save_images_add_number": OptionInfo(True, "Add number to filename when saving", component_args=hide_dirs),
-    "grid_save": OptionInfo(True, "Always save all generated image grids"),
-    "grid_format": OptionInfo('jpg', 'File format for grids', gr.Dropdown, lambda: {"choices": ["jpg", "png", "webp", "tiff", "jp2"]}),
-    "grid_extended_filename": OptionInfo(True, "Add extended info (seed, prompt) to filename when saving grid"),
-    "grid_only_if_multiple": OptionInfo(True, "Do not save grids consisting of one picture"),
-    "grid_prevent_empty_spots": OptionInfo(True, "Prevent empty spots in grid (when set to autodetect)"),
-    "n_rows": OptionInfo(-1, "Grid row count; use -1 for autodetect and 0 for it to be same as batch size", gr.Slider, {"minimum": -1, "maximum": 16, "step": 1}),
-    "save_txt": OptionInfo(False, "Create a text file next to every image with generation parameters"),
-    "save_log_fn": OptionInfo("", "Create a JSON log file with image information for each saved image", component_args=hide_dirs),
-    "save_images_before_face_restoration": OptionInfo(False, "Save a copy of image before doing face restoration"),
-    "save_images_before_highres_fix": OptionInfo(False, "Save a copy of image before applying highres fix"),
-    "save_images_before_color_correction": OptionInfo(False, "Save a copy of image before applying color correction to img2img results"),
-    "save_mask": OptionInfo(False, "Save a copy of the inpainting greyscale mask"),
-    "save_mask_composite": OptionInfo(False, "Save a copy of inpainting masked composite"),
-    "save_init_img": OptionInfo(False, "Save a copy of processing init images"),
-    "jpeg_quality": OptionInfo(85, "Quality for saved jpeg images", gr.Slider, {"minimum": 1, "maximum": 100, "step": 1}),
-    "webp_lossless": OptionInfo(False, "Use lossless compression for webp images"),
-    "img_max_size_mp": OptionInfo(250, "Maximum allowed image size in megapixels", gr.Number),
-    "use_original_name_batch": OptionInfo(True, "Use original name for output filename during batch process in extras tab"),
-    "use_upscaler_name_as_suffix": OptionInfo(True, "Use upscaler name as filename suffix in the extras tab"),
-    "save_selected_only": OptionInfo(True, "When using 'Save' button, only save a single selected image"),
-    "save_to_dirs": OptionInfo(False, "Save images to a subdirectory"),
-    "grid_save_to_dirs": OptionInfo(False, "Save grids to a subdirectory"),
-    "use_save_to_dirs_for_ui": OptionInfo(False, "Save images to a subdirectory when using Save button"),
-    "directories_filename_pattern": OptionInfo("[date]", "Directory name pattern", component_args=hide_dirs),
-    "directories_max_prompt_words": OptionInfo(8, "Max prompt words for [prompt_words] pattern", gr.Slider, {"minimum": 1, "maximum": 20, "step": 1, **hide_dirs}),
-}))
-
-options_templates.update(options_section(('image-processing', "Image Processing"), {
-    "img2img_color_correction": OptionInfo(False, "Apply color correction to match original colors"),
-    "img2img_fix_steps": OptionInfo(False, "For image processing do exact number of steps as specified"),
-    "img2img_background_color": OptionInfo("#ffffff", "Image transparent color fill", ui_components.FormColorPicker, {}),
-    "inpainting_mask_weight": OptionInfo(1.0, "Inpainting conditioning mask strength", gr.Slider, {"minimum": 0.0, "maximum": 1.0, "step": 0.01}),
-    "initial_noise_multiplier": OptionInfo(1.0, "Noise multiplier for image processing", gr.Slider, {"minimum": 0.1, "maximum": 1.5, "step": 0.01}),
-    "CLIP_stop_at_last_layers": OptionInfo(1, "Clip skip", gr.Slider, {"minimum": 1, "maximum": 8, "step": 1, "visible": False}),
-}))
-
-
-options_templates.update(options_section(('saving-paths', "Output Paths"), {
-    "outdir_samples": OptionInfo("", "Output directory for images; if empty, defaults to three directories below", component_args=hide_dirs),
-    "outdir_txt2img_samples": OptionInfo("outputs/text", 'Output directory for txt2img images', component_args=hide_dirs),
-    "outdir_img2img_samples": OptionInfo("outputs/image", 'Output directory for img2img images', component_args=hide_dirs),
-    "outdir_extras_samples": OptionInfo("outputs/extras", 'Output directory for images from extras tab', component_args=hide_dirs),
-    "outdir_grids": OptionInfo("", "Output directory for grids; if empty, defaults to two directories below", component_args=hide_dirs),
-    "outdir_txt2img_grids": OptionInfo("outputs/grids", 'Output directory for txt2img grids', component_args=hide_dirs),
-    "outdir_img2img_grids": OptionInfo("outputs/grids", 'Output directory for img2img grids', component_args=hide_dirs),
-    "outdir_save": OptionInfo("outputs/save", "Directory for saving images using the Save button", component_args=hide_dirs),
-    "outdir_init_images": OptionInfo("outputs/init-images", "Directory for saving init images when using img2img", component_args=hide_dirs),
-}))
-
-options_templates.update(options_section(('ui', "User interface"), {
-    "gradio_theme": OptionInfo("black-orange", "UI theme", gr.Dropdown, lambda: {"choices": list_themes()}, refresh=refresh_themes),
-    "theme_style": OptionInfo("Auto", "Theme mode", gr.Radio, {"choices": ["Auto", "Dark", "Light"]}),
-    "return_grid": OptionInfo(True, "Show grid in results for web"),
-    "return_mask": OptionInfo(False, "For inpainting, include the greyscale mask in results for web"),
-    "return_mask_composite": OptionInfo(False, "For inpainting, include masked composite in results for web"),
-    "disable_weights_auto_swap": OptionInfo(True, "Do not change the selected model when reading generation parameters"),
-    "send_seed": OptionInfo(True, "Send seed when sending prompt or image to other interface"),
-    "send_size": OptionInfo(True, "Send size when sending prompt or image to another interface"),
-    "font": OptionInfo("", "Font for image grids that have text"),
-    "keyedit_precision_attention": OptionInfo(0.1, "Ctrl+up/down precision when editing (attention:1.1)", gr.Slider, {"minimum": 0.01, "maximum": 0.2, "step": 0.001}),
-    "keyedit_precision_extra": OptionInfo(0.05, "Ctrl+up/down precision when editing <extra networks:0.9>", gr.Slider, {"minimum": 0.01, "maximum": 0.2, "step": 0.001}),
-    "keyedit_delimiters": OptionInfo(".,\/!?%^*;:{}=`~()", "Ctrl+up/down word delimiters"), # pylint: disable=anomalous-backslash-in-string
-    "quicksettings_list": OptionInfo(["sd_model_checkpoint"], "Quicksettings list", ui_components.DropdownMulti, lambda: {"choices": list(opts.data_labels.keys())}),
-    "hidden_tabs": OptionInfo([], "Hidden UI tabs", ui_components.DropdownMulti, lambda: {"choices": [x for x in tab_names]}),
-    "ui_tab_reorder": OptionInfo("From Text, From Image, Process Image", "UI tabs order"),
-    "ui_scripts_reorder": OptionInfo("Enable Dynamic Thresholding, ControlNet", "UI scripts order"),
-    "ui_reorder": OptionInfo(", ".join(ui_reorder_categories), "txt2img/img2img UI item order"),
-    "ui_extra_networks_tab_reorder": OptionInfo("Checkpoints, Lora, LyCORIS, Textual Inversion, Hypernetworks", "Extra networks tab order"),
-}))
-
-options_templates.update(options_section(('ui', "Live previews"), {
-    "show_progressbar": OptionInfo(True, "Show progressbar"),
-    "live_previews_enable": OptionInfo(True, "Show live previews of the created image"),
-    "show_progress_grid": OptionInfo(True, "Show previews of all images generated in a batch as a grid"),
-    "notification_audio_enable": OptionInfo(False, "Play a sound when images are finished generating"),
-    "notification_audio_path": OptionInfo("html/notification.mp3","Path to notification sound", component_args=hide_dirs),
-    "show_progress_every_n_steps": OptionInfo(1, "Live preview display period", gr.Slider, {"minimum": -1, "maximum": 32, "step": 1}),
-    "show_progress_type": OptionInfo("TAESD", "Live preview method", gr.Radio, {"choices": ["Full VAE", "Approximate NN", "Approximate simple", "TAESD"]}),
-    "live_preview_content": OptionInfo("Combined", "Live preview subject", gr.Radio, {"choices": ["Combined", "Prompt", "Negative prompt"]}),
-    "live_preview_refresh_period": OptionInfo(250, "Progressbar/preview update period, in milliseconds")
-}))
-
-options_templates.update(options_section(('sampler-params', "Sampler Settings"), {
-    "show_samplers": OptionInfo(["Euler a", "UniPC", "DDIM", "DPM++ 2M SDE", "DPM++ 2M SDE Karras", "DPM2 Karras", "DPM++ 2M Karras"], "Show samplers in user interface", gr.CheckboxGroup, lambda: {"choices": [x.name for x in list_samplers() if x.name != "PLMS"]}),
-    "fallback_sampler": OptionInfo("Euler a", "Secondary sampler", gr.Dropdown, lambda: {"choices": ["None"] + [x.name for x in list_samplers()]}),
-    "force_latent_sampler": OptionInfo("None", "Force latent upscaler sampler", gr.Dropdown, lambda: {"choices": ["None"] + [x.name for x in list_samplers()]}),
-    "eta_ancestral": OptionInfo(1.0, "Noise multiplier for ancestral samplers (eta)", gr.Slider, {"minimum": 0.0, "maximum": 1.0, "step": 0.01}),
-    "eta_ddim": OptionInfo(0.0, "Noise multiplier for DDIM (eta)", gr.Slider, {"minimum": 0.0, "maximum": 1.0, "step": 0.01}),
-    "ddim_discretize": OptionInfo('uniform', "DDIM discretize img2img", gr.Radio, {"choices": ['uniform', 'quad']}),
-    's_churn': OptionInfo(0.0, "sigma churn", gr.Slider, {"minimum": 0.0, "maximum": 1.0, "step": 0.01}),
-    's_min_uncond': OptionInfo(0, "Negative Guidance minimum sigma", gr.Slider, {"minimum": 0.0, "maximum": 4.0, "step": 0.01}),
-    's_tmin':  OptionInfo(0.0, "sigma tmin",  gr.Slider, {"minimum": 0.0, "maximum": 1.0, "step": 0.01}),
-    's_noise': OptionInfo(1.0, "sigma noise", gr.Slider, {"minimum": 0.0, "maximum": 1.0, "step": 0.01}),
-    'eta_noise_seed_delta': OptionInfo(0, "Noise seed delta (eta)", gr.Number, {"precision": 0}),
-    'always_discard_next_to_last_sigma': OptionInfo(False, "Always discard next-to-last sigma"),
-    'uni_pc_variant': OptionInfo("bh1", "UniPC variant", gr.Radio, {"choices": ["bh1", "bh2", "vary_coeff"]}),
-    'uni_pc_skip_type': OptionInfo("time_uniform", "UniPC skip type", gr.Radio, {"choices": ["time_uniform", "time_quadratic", "logSNR"]}),
-    'uni_pc_order': OptionInfo(3, "UniPC order (must be < sampling steps)", gr.Slider, {"minimum": 1, "maximum": 50, "step": 1}),
-    'uni_pc_lower_order_final': OptionInfo(True, "UniPC lower order final"),
-}))
-
-options_templates.update(options_section(('postprocessing', "Postprocessing"), {
-    'postprocessing_enable_in_main_ui': OptionInfo([], "Enable addtional postprocessing operations", ui_components.DropdownMulti, lambda: {"choices": [x.name for x in shared_items.postprocessing_scripts()]}),
-    'postprocessing_operation_order': OptionInfo([], "Postprocessing operation order", ui_components.DropdownMulti, lambda: {"choices": [x.name for x in shared_items.postprocessing_scripts()]}),
-    'upscaling_max_images_in_cache': OptionInfo(5, "Maximum number of images in upscaling cache", gr.Slider, {"minimum": 0, "maximum": 10, "step": 1}),
-}))
-
-options_templates.update(options_section(('training', "Training"), {
-    "unload_models_when_training": OptionInfo(False, "Move VAE and CLIP to RAM when training if possible"),
-    "pin_memory": OptionInfo(True, "Pin training dataset to memory"),
-    "save_optimizer_state": OptionInfo(False, "Saves resumable optimizer state when training embedding or hypernetwork"),
-    "save_training_settings_to_txt": OptionInfo(True, "Save textual inversion and hypernet settings to a text file whenever training starts"),
-    "dataset_filename_word_regex": OptionInfo("", "Filename word regex"),
-    "dataset_filename_join_string": OptionInfo(" ", "Filename join string"),
-    "embeddings_templates_dir": OptionInfo(os.path.join(paths.script_path, 'train', 'templates'), "Embeddings train templates directory"),
-    "training_image_repeats_per_epoch": OptionInfo(1, "Number of repeats for a single input image per epoch; used only for displaying epoch number", gr.Number, {"precision": 0}),
-    "training_write_csv_every": OptionInfo(0, "Save an csv containing the loss to log directory every N steps, 0 to disable"),
-    "training_enable_tensorboard": OptionInfo(False, "Enable tensorboard logging"),
-    "training_tensorboard_save_images": OptionInfo(False, "Save generated images within tensorboard"),
-    "training_tensorboard_flush_every": OptionInfo(120, "How often, in seconds, to flush the pending tensorboard events and summaries to disk"),
-}))
-
-options_templates.update(options_section(('interrogate', "Interrogate"), {
-    "interrogate_keep_models_in_memory": OptionInfo(False, "Interrogate: keep models in VRAM"),
-    "interrogate_return_ranks": OptionInfo(True, "Interrogate: include ranks of model tags matches in results"),
-    "interrogate_clip_num_beams": OptionInfo(1, "Interrogate: num_beams for BLIP", gr.Slider, {"minimum": 1, "maximum": 16, "step": 1}),
-    "interrogate_clip_min_length": OptionInfo(32, "Interrogate: minimum description length (excluding artists, etc..)", gr.Slider, {"minimum": 1, "maximum": 128, "step": 1}),
-    "interrogate_clip_max_length": OptionInfo(192, "Interrogate: maximum description length", gr.Slider, {"minimum": 1, "maximum": 256, "step": 1}),
-    "interrogate_clip_dict_limit": OptionInfo(2048, "CLIP: maximum number of lines in text file (0 = No limit)"),
-    "interrogate_clip_skip_categories": OptionInfo(["artists", "movements", "flavors"], "CLIP: skip inquire categories", gr.CheckboxGroup, lambda: {"choices": modules.interrogate.category_types()}, refresh=modules.interrogate.category_types),
-    "interrogate_deepbooru_score_threshold": OptionInfo(0.65, "Interrogate: deepbooru score threshold", gr.Slider, {"minimum": 0, "maximum": 1, "step": 0.01}),
-    "deepbooru_sort_alpha": OptionInfo(False, "Interrogate: deepbooru sort alphabetically"),
-    "deepbooru_use_spaces": OptionInfo(False, "use spaces for tags in deepbooru"),
-    "deepbooru_escape": OptionInfo(True, "escape (\\) brackets in deepbooru (so they are used as literal brackets and not for emphasis)"),
-    "deepbooru_filter_tags": OptionInfo("", "filter out those tags from deepbooru output (separated by comma)"),
-}))
-
-options_templates.update(options_section(('upscaling', "Upscaling"), {
-    "upscaler_for_img2img": OptionInfo("None", "Default upscaler for image resize operations", gr.Dropdown, lambda: {"choices": [x.name for x in sd_upscalers]}),
-    "realesrgan_enabled_models": OptionInfo(["R-ESRGAN 4x+", "R-ESRGAN 4x+ Anime6B"], "Real-ESRGAN available models", gr.CheckboxGroup, lambda: {"choices": shared_items.realesrgan_models_names()}),
-    "ESRGAN_tile": OptionInfo(192, "Tile size for ESRGAN upscalers (0 = no tiling)", gr.Slider, {"minimum": 0, "maximum": 512, "step": 16}),
-    "ESRGAN_tile_overlap": OptionInfo(8, "Tile overlap in pixels for ESRGAN upscalers", gr.Slider, {"minimum": 0, "maximum": 48, "step": 1}),
-    "SCUNET_tile": OptionInfo(256, "Tile size for SCUNET upscalers (0 = no tiling)", gr.Slider, {"minimum": 0, "maximum": 512, "step": 16}),
-    "SCUNET_tile_overlap": OptionInfo(8, "Tile overlap, in pixels for SCUNET upscalers (low values = visible seam)", gr.Slider, {"minimum": 0, "maximum": 64, "step": 1}),    
-    "use_old_hires_fix_width_height": OptionInfo(False, "Hires fix uses width & height to set final resolution rather than first pass"),
-    "dont_fix_second_order_samplers_schedule": OptionInfo(False, "Do not fix prompt schedule for second order samplers"),
-}))
-
-options_templates.update(options_section(('lora', "Lora"), {
-    "lyco_patch_lora": OptionInfo(False, "Use LyCoris handler for all Lora types", gr.Checkbox, { "visible": True }),
-    "lora_disable": OptionInfo(False, "Disable built-in Lora handler", gr.Checkbox, { "visible": True }, onchange=lora_disable),
-    "lora_functional": OptionInfo(False, "Use Kohya method for handling multiple Loras", gr.Checkbox, { "visible": True }),
-}))
-
-options_templates.update(options_section(('face-restoration', "Face restoration"), {
-    "face_restoration_model": OptionInfo("CodeFormer", "Face restoration model", gr.Radio, lambda: {"choices": [x.name() for x in face_restorers]}),
-    "code_former_weight": OptionInfo(0.2, "CodeFormer weight parameter; 0 = maximum effect; 1 = minimum effect", gr.Slider, {"minimum": 0, "maximum": 1, "step": 0.01}),
-    "face_restoration_unload": OptionInfo(False, "Move face restoration model from VRAM into RAM after processing"),
-}))
-
-options_templates.update(options_section(('extra_networks', "Extra Networks"), {
-    "extra_networks_default_view": OptionInfo("cards", "Default view for Extra Networks", gr.Dropdown, {"choices": ["cards", "thumbs"]}),
-    "extra_networks_default_multiplier": OptionInfo(1.0, "Multiplier for extra networks", gr.Slider, {"minimum": 0.0, "maximum": 1.0, "step": 0.01}),
-    "extra_networks_card_width": OptionInfo(0, "Card width for Extra Networks (px)"),
-    "extra_networks_card_height": OptionInfo(0, "Card height for Extra Networks (px)"),
-    "extra_networks_add_text_separator": OptionInfo(" ", "Extra text to add before <...> when adding extra network to prompt"),
-    "sd_hypernetwork": OptionInfo("None", "Add hypernetwork to prompt", gr.Dropdown, lambda: {"choices": ["None"] + [x for x in hypernetworks.keys()]}, refresh=reload_hypernetworks),
-}))
-
-options_templates.update(options_section(('token_merging', 'Token Merging'), {
-    "token_merging": OptionInfo(False, "Enable redundant token merging via tomesd for speed and memory improvements", gr.Checkbox),
-    "token_merging_ratio": OptionInfo(0.5, "Token merging Ratio. Higher merging ratio = faster generation, smaller VRAM usage, lower quality", gr.Slider, {"minimum": 0, "maximum": 0.9, "step": 0.1}),
-    "token_merging_hr_only": OptionInfo(True, "Apply only to high-res fix pass. Disabling can yield a ~20-35% speedup on contemporary resolutions", gr.Checkbox),
-    "token_merging_ratio_hr": OptionInfo(0.5, "Merging Ratio for high-res pass", gr.Slider, {"minimum": 0, "maximum": 0.9, "step": 0.1}),
-    "token_merging_random": OptionInfo(False, "Use random perturbations - Can improve outputs for certain samplers. For others, it may cause visual artifacting", gr.Checkbox),
-    "token_merging_merge_attention": OptionInfo(True, "Merge attention (Recommend on)", gr.Checkbox),
-    "token_merging_merge_cross_attention": OptionInfo(False, "Merge cross attention (Recommend off)", gr.Checkbox),
-    "token_merging_merge_mlp": OptionInfo(False, "Merge mlp (Strongly recommend off)", gr.Checkbox),
-    "token_merging_maximum_down_sampling": OptionInfo(1, "Maximum down sampling", gr.Radio, lambda: {"choices": [1, 2, 4, 8]}),
-    "token_merging_stride_x": OptionInfo(2, "Stride - X", gr.Slider, {"minimum": 2, "maximum": 8, "step": 2}),
-    "token_merging_stride_y": OptionInfo(2, "Stride - Y", gr.Slider, {"minimum": 2, "maximum": 8, "step": 2})
-}))
-
-options_templates.update(options_section((None, "Hidden options"), {
-    "disabled_extensions": OptionInfo([], "Disable these extensions"),
-    "disable_all_extensions": OptionInfo("none", "Disable all extensions (preserves the list of disabled extensions)", gr.Radio, {"choices": ["none", "user", "all"]}),
-    "sd_checkpoint_hash": OptionInfo("", "SHA256 hash of the current checkpoint"),
-}))
-
-options_templates.update()
-
-
-class Options:
-    data = None
-    data_labels = options_templates
-    typemap = {int: float}
-
-    def __init__(self):
-        self.data = {k: v.default for k, v in self.data_labels.items()}
-
-    def __setattr__(self, key, value):
-        if self.data is not None:
-            if key in self.data or key in self.data_labels:
-                if cmd_opts.freeze:
-                    log.warning(f'Settings are frozen: {key}')
-                    return
-                if cmd_opts.hide_ui_dir_config and key in restricted_opts:
-                    log.warning(f'Settings key is restricted: {key}')
-                    return
-                else:
-                    self.data[key] = value
-                return
-
-        return super(Options, self).__setattr__(key, value)
-
-    def __getattr__(self, item):
-        if self.data is not None:
-            if item in self.data:
-                return self.data[item]
-        if item in self.data_labels:
-            return self.data_labels[item].default
-        return super(Options, self).__getattribute__(item)
-
-    def set(self, key, value):
-        """sets an option and calls its onchange callback, returning True if the option changed and False otherwise"""
-        oldval = self.data.get(key, None)
-        if oldval == value:
-            return False
-        try:
-            setattr(self, key, value)
-        except RuntimeError:
-            return False
-        if self.data_labels[key].onchange is not None:
-            try:
-                self.data_labels[key].onchange()
-            except Exception as e:
-                errors.display(e, f"changing setting {key} to {value}")
-                setattr(self, key, oldval)
-                return False
-        return True
-
-    def get_default(self, key):
-        """returns the default value for the key"""
-        data_label = self.data_labels.get(key)
-        if data_label is None:
-            return None
-        return data_label.default
-
-    def save(self, filename):
-        if cmd_opts.freeze:
-            log.warning(f'Settings saving is disabled: {filename}')
-            return
-        with open(filename, "w", encoding="utf8") as file:
-            json.dump(self.data, file, indent=4)
-
-    def same_type(self, x, y):
-        if x is None or y is None:
-            return True
-        type_x = self.typemap.get(type(x), type(x))
-        type_y = self.typemap.get(type(y), type(y))
-        return type_x == type_y
-
-    def load(self, filename):
-        if not os.path.isfile(filename):
-            log.debug(f'Created default config: {filename}')
-            self.save(filename)
-            return
-        with open(filename, "r", encoding="utf8") as file:
-            self.data = json.load(file)
-        if self.data.get('quicksettings') is not None and self.data.get('quicksettings_list') is None:
-            self.data['quicksettings_list'] = [i.strip() for i in self.data.get('quicksettings').split(',')]
-        bad_settings = 0
-        for k, v in self.data.items():
-            info = self.data_labels.get(k, None)
-            if info is not None and not self.same_type(info.default, v):
-                log.error(f"Warning: bad setting value: {k}: {v} ({type(v).__name__}; expected {type(info.default).__name__})")
-                bad_settings += 1
-        if bad_settings > 0:
-            log.error(f"Error: Bad settings found in {filename}")
-
-    def onchange(self, key, func, call=True):
-        item = self.data_labels.get(key)
-        item.onchange = func
-        if call:
-            func()
-
-    def dumpjson(self):
-        d = {k: self.data.get(k, self.data_labels.get(k).default) for k in self.data_labels.keys()}
-        return json.dumps(d)
-
-    def add_option(self, key, info):
-        self.data_labels[key] = info
-
-    def reorder(self):
-        """reorder settings so that all items related to section always go together"""
-        section_ids = {}
-        settings_items = self.data_labels.items()
-        for k, item in settings_items:
-            if item.section not in section_ids:
-                section_ids[item.section] = len(section_ids)
-        self.data_labels = {k: v for k, v in sorted(settings_items, key=lambda x: section_ids[x[1].section])}
-
-    def cast_value(self, key, value):
-        """casts an arbitrary to the same type as this setting's value with key
-        Example: cast_value("eta_noise_seed_delta", "12") -> returns 12 (an int rather than str)
-        """
-        if value is None:
-            return None
-        default_value = self.data_labels[key].default
-        if default_value is None:
-            default_value = getattr(self, key, None)
-        if default_value is None:
-            return None
-        expected_type = type(default_value)
-        if expected_type == bool and value == "False":
-            value = False
-        elif expected_type == type(value):
-            pass
-        else:
-            value = expected_type(value)
-        return value
-
-
-opts = Options()
-config_filename = cmd_opts.config
-opts.load(config_filename)
-cmd_opts = cmd_args.compatibility_args(opts, cmd_opts)
-if cmd_opts.backend == 'diffusers':
-    log.info('Overriding backend to Diffusers')
-    opts.data['sd_backend'] = 'Diffusers'
-if cmd_opts.backend == 'original':
-    log.info('Overriding backend to Diffusers')
-    opts.data['sd_backend'] = 'Original'
-backend = Backend.DIFFUSERS if opts.sd_backend == 'Diffusers' else Backend.ORIGINAL
-
-prompt_styles = modules.styles.StyleDatabase(opts.styles_dir)
-cmd_opts.disable_extension_access = (cmd_opts.share or cmd_opts.listen or (cmd_opts.server_name or False)) and not cmd_opts.insecure
-devices.device, devices.device_interrogate, devices.device_gfpgan, devices.device_esrgan, devices.device_codeformer = (devices.cpu if any(y in cmd_opts.use_cpu for y in [x, 'all']) else devices.get_optimal_device() for x in ['sd', 'interrogate', 'gfpgan', 'esrgan', 'codeformer'])
-device = devices.device
-batch_cond_uncond = opts.always_batch_cond_uncond or not (cmd_opts.lowvram or cmd_opts.medvram)
-parallel_processing_allowed = not cmd_opts.lowvram and not cmd_opts.medvram
-mem_mon = modules.memmon.MemUsageMonitor("MemMon", device, opts)
-mem_mon.start()
-if device.type == 'privateuseone':
-    import modules.dml # pylint: disable=ungrouped-imports
-
-
-def reload_gradio_theme(theme_name=None):
-    global gradio_theme # pylint: disable=global-statement
-    if not theme_name:
-        theme_name = opts.gradio_theme
-    default_font_params = {}
-    res = 0
-    try:
-        req = urllib.request.Request("https://fonts.googleapis.com/css2?family=IBM+Plex+Mono", method="HEAD")
-        res = urllib.request.urlopen(req, timeout=3.0).status
-    except:
-        res = 0
-    if res != 200:
-        log.info('No internet access detected, using default fonts')
-        default_font_params = {
-            'font':['Helvetica', 'ui-sans-serif', 'system-ui', 'sans-serif'],
-            'font_mono':['IBM Plex Mono', 'ui-monospace', 'Consolas', 'monospace']
-        }
-    if theme_name == "black-orange":
-        gradio_theme = gr.themes.Default(**default_font_params)
-    elif theme_name.startswith("gradio/"):
-        if theme_name == "gradio/default":
-            gradio_theme = gr.themes.Default(**default_font_params)
-        if theme_name == "gradio/base":
-            gradio_theme = gr.themes.Base(**default_font_params)
-        if theme_name == "gradio/glass":
-            gradio_theme = gr.themes.Glass(**default_font_params)
-        if theme_name == "gradio/monochrome":
-            gradio_theme = gr.themes.Monochrome(**default_font_params)
-        if theme_name == "gradio/soft":
-            gradio_theme = gr.themes.Soft(**default_font_params)
-    else:
-        try:
-            gradio_theme = gr.themes.ThemeClass.from_hub(theme_name)
-        except:
-            log.error("Theme download error accessing HuggingFace")
-            gradio_theme = gr.themes.Default(**default_font_params)
-    log.info(f'Loading UI theme: name={theme_name} style={opts.theme_style}')
-
-
-class TotalTQDM:
-    def __init__(self):
-        self._tqdm = None
-
-    def reset(self):
-        self._tqdm = tqdm.tqdm(
-            desc="Total",
-            total=state.job_count * state.sampling_steps,
-            position=1,
-        )
-
-    def update(self):
-        if not opts.multiple_tqdm or cmd_opts.disable_console_progressbars:
-            return
-        if self._tqdm is None:
-            self.reset()
-        self._tqdm.update()
-
-    def updateTotal(self, new_total):
-        if not opts.multiple_tqdm or cmd_opts.disable_console_progressbars:
-            return
-        if self._tqdm is None:
-            self.reset()
-        self._tqdm.total = new_total
-
-    def clear(self):
-        if self._tqdm is not None:
-            self._tqdm.refresh()
-            self._tqdm.close()
-            self._tqdm = None
-
-total_tqdm = TotalTQDM()
-
-
-def restart_server(restart=True):
-    if demo is None:
-        return
-    log.info('Server shutdown requested')
-    try:
-        demo.server.wants_restart = restart
-        demo.server.should_exit = True
-        demo.server.force_exit = True
-        demo.close(verbose=False)
-        demo.server.close()
-        demo.fns = []
-    except:
-        pass
-    if restart:
-        log.info('Server will restart')
-
-
-def restore_defaults(restart=True):
-    if os.path.exists(cmd_opts.config):
-        log.info('Restoring server defaults')
-        os.remove(cmd_opts.config)
-    if os.path.exists(cmd_opts.ui_config):
-        log.info('Restoring UI defaults')
-        os.remove(cmd_opts.ui_config)
-    restart_server(restart)
-
-
-def listfiles(dirname):
-    filenames = [os.path.join(dirname, x) for x in sorted(os.listdir(dirname), key=str.lower) if not x.startswith(".")]
-    return [file for file in filenames if os.path.isfile(file)]
-
-
-def walk_files(path, allowed_extensions=None):
-    if not os.path.exists(path):
-        return
-    if allowed_extensions is not None:
-        allowed_extensions = set(allowed_extensions)
-    for root, _dirs, files in os.walk(path, followlinks=True):
-        for filename in files:
-            if allowed_extensions is not None:
-                _, ext = os.path.splitext(filename)
-                if ext not in allowed_extensions:
-                    continue
-            yield os.path.join(root, filename)
-
-
-def html_path(filename):
-    return os.path.join(paths.script_path, "html", filename)
-
-
-def html(filename):
-    path = html_path(filename)
-    if os.path.exists(path):
-        with open(path, encoding="utf8") as file:
-            return file.read()
-    return ""
-
-
-def get_version():
-    version = None
-    if version is None:
-        try:
-            import subprocess
-            res = subprocess.run('git log --pretty=format:"%h %ad" -1 --date=short', stdout = subprocess.PIPE, stderr = subprocess.PIPE, shell=True, check=True)
-            ver = res.stdout.decode(encoding = 'utf8', errors='ignore') if len(res.stdout) > 0 else '  '
-            githash, updated = ver.split(' ')
-            res = subprocess.run('git remote get-url origin', stdout = subprocess.PIPE, stderr = subprocess.PIPE, shell=True, check=True)
-            origin = res.stdout.decode(encoding = 'utf8', errors='ignore') if len(res.stdout) > 0 else ''
-            res = subprocess.run('git branch --show-current', stdout = subprocess.PIPE, stderr = subprocess.PIPE, shell=True, check=True)
-            branch = res.stdout.decode(encoding = 'utf8', errors='ignore') if len(res.stdout) > 0 else ''
-            version = {
-                'app': 'sd.next',
-                'updated': updated,
-                'hash': githash,
-                'url': origin.replace('\n', '') + '/tree/' + branch.replace('\n', '')
-            }
-        except:
-            version = { 'app': 'sd.next' }
-    return version
-
-
-class Shared(sys.modules[__name__].__class__):
-    # this class is here to provide sd_model field as a property, so that it can be created and loaded on demand rather than at program startup.
-    sd_model_val = None
-
-    @property
-    def sd_model(self):
-        import modules.sd_models # pylint: disable=W0621
-        # return modules.sd_models.model_data.sd_model
-        return modules.sd_models.model_data.get_sd_model()
-
-    @sd_model.setter
-    def sd_model(self, value):
-        import modules.sd_models # pylint: disable=W0621
-        modules.sd_models.model_data.set_sd_model(value)
-
-# sd_model: LatentDiffusion = None  # this var is here just for IDE's type checking; it cannot be accessed because the class field above will be accessed instead
-sd_model = None
-sys.modules[__name__].__class__ = Shared
->>>>>>> b5f745b4
+sys.modules[__name__].__class__ = Shared