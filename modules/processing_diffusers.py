--- conflicted
+++ resolved
@@ -5,11 +5,8 @@
 import typing
 import torch
 import torchvision.transforms.functional as TF
-<<<<<<< HEAD
 import numpy as np
-=======
 import diffusers
->>>>>>> 560e5a86
 import modules.devices as devices
 import modules.shared as shared
 import modules.sd_samplers as sd_samplers
@@ -382,6 +379,8 @@
             sd_model = sd_models.switch_diffuser_pipe(sd_model, diffusers.StableDiffusionSAGPipeline)
             p.extra_generation_params["SAG scale"] = p.sag_scale
             p.task_args['sag_scale'] = p.sag_scale
+        if shared.opts.cuda_compile_backend == "olive-ai":
+            sd_model = onnx_preprocess_pipeline(p, is_refiner_enabled())
         return sd_model
 
     if len(getattr(p, 'init_images', [])) > 0:
@@ -447,11 +446,7 @@
         debug_steps(f'Steps: type=refiner input={p.refiner_steps} output={steps} start={p.refiner_start} denoise={p.denoising_strength}')
         return max(2, int(steps))
 
-<<<<<<< HEAD
-    onnx_preprocess_pipeline(p, is_refiner_enabled())
-=======
     shared.sd_model = update_pipeline(shared.sd_model, p)
->>>>>>> 560e5a86
     base_args = set_pipeline_args(
         model=shared.sd_model,
         prompts=p.prompts,
